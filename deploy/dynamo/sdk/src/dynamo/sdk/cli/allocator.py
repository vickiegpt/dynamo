#  SPDX-FileCopyrightText: Copyright (c) 2020 Atalaya Tech. Inc
#  SPDX-FileCopyrightText: Copyright (c) 2025 NVIDIA CORPORATION & AFFILIATES. All rights reserved.
#  SPDX-License-Identifier: Apache-2.0
#  #
#  Licensed under the Apache License, Version 2.0 (the "License");
#  you may not use this file except in compliance with the License.
#  You may obtain a copy of the License at
#  #
#  http://www.apache.org/licenses/LICENSE-2.0
#  #
#  Unless required by applicable law or agreed to in writing, software
#  distributed under the License is distributed on an "AS IS" BASIS,
#  WITHOUT WARRANTIES OR CONDITIONS OF ANY KIND, either express or implied.
#  See the License for the specific language governing permissions and
#  limitations under the License.
#  Modifications Copyright (c) 2025 NVIDIA CORPORATION & AFFILIATES

from __future__ import annotations

import logging
import os
from typing import Any

from _bentoml_sdk import Service
from simple_di import inject

# Import our own resource module
<<<<<<< HEAD
from dynamo.sdk.lib.resource import (
    NVIDIA_GPU,
    GPUManager,
    ResourceError,
    system_resources,
)
=======
from dynamo.sdk.lib.resource import NVIDIA_GPU, GPUManager, system_resources
>>>>>>> 448e79a6

logger = logging.getLogger(__name__)

# Constants
DYN_DISABLE_AUTO_GPU_ALLOCATION = "DYN_DISABLE_AUTO_GPU_ALLOCATION"
DYN_DEPLOYMENT_ENV = "DYN_DEPLOYMENT_ENV"

logger = logging.getLogger(__name__)


def format_memory_gb(memory_bytes: float) -> str:
    """Convert memory from bytes to formatted GB string.
    Args:
        memory_bytes: Memory size in bytes
    Returns:
        Formatted string with memory size in GB with 1 decimal place
    """
    return f"{memory_bytes/1024/1024/1024:.1f}GB"


def format_memory_gb(memory_bytes: float) -> str:
    """Convert memory from bytes to formatted GB string.
    Args:
        memory_bytes: Memory size in bytes
    Returns:
        Formatted string with memory size in GB with 1 decimal place
    """
    return f"{memory_bytes/1024/1024/1024:.1f}GB"


class ResourceAllocator:
    def __init__(self) -> None:
        """Initialize the resource allocator."""
        self.system_resources = system_resources()
        self.gpu_manager = GPUManager()
        self.remaining_gpus = len(self.system_resources[NVIDIA_GPU])

        # For compatibility with the old implementation
        self._available_gpus: list[tuple[float, float]] = [
            (1.0, 1.0)  # each item is (remaining, unit)
            for _ in range(self.remaining_gpus)
        ]
        self._service_gpu_allocations: dict[str, list[int]] = {}
        logger.debug(
            f"ResourceAllocator initialized with {self.remaining_gpus} GPUs available"
        )

    def assign_gpus(self, count: float, service_name: str = "") -> list[int]:
        """
        Assign GPUs for use.

<<<<<<< HEAD
=======
    def assign_gpus(self, count: float) -> list[int]:
        """
        Assign GPUs for use.

>>>>>>> 448e79a6
        Args:
            count: Number of GPUs to assign (can be fractional)

        Returns:
            List of GPU indices that were assigned
        """
<<<<<<< HEAD
        if count > self.remaining_gpus:
            logger.warning(
                f"Requested {count} GPUs, but only {self.remaining_gpus} are remaining. "
                f"Serving may fail due to inadequate GPUs. Set {DYN_DISABLE_AUTO_GPU_ALLOCATION}=1 "
                "to disable automatic allocation and allocate GPUs manually."
            )
        self.remaining_gpus = int(max(0, self.remaining_gpus - count))

        assigned = []  # Will store assigned GPU indices

        if count < 1:  # a fractional GPU
            try:
                # try to find the GPU used with the same fragment
                gpu = next(
                    i
                    for i, v in enumerate(self._available_gpus)
                    if v[0] > 0 and v[1] == count
                )
            except StopIteration:
                try:
                    gpu = next(
                        i for i, v in enumerate(self._available_gpus) if v[0] == 1.0
                    )
                except StopIteration:
                    gpu = len(self._available_gpus)
                    self._available_gpus.append((1.0, count))
            remaining, _ = self._available_gpus[gpu]
            if (remaining := remaining - count) < count:
                # can't assign to the next one, mark it as zero.
                self._available_gpus[gpu] = (0.0, count)
            else:
                self._available_gpus[gpu] = (remaining, count)
            assigned = [gpu]
        else:  # allocate n GPUs, n is a positive integer
            if int(count) != count:
                raise ResourceError("Float GPUs larger than 1 is not supported")
            count = int(count)
            unassigned = [
                gpu
                for gpu, value in enumerate(self._available_gpus)
                if value[0] > 0 and value[1] == 1.0
            ]
            if len(unassigned) < count:
                logger.warning(f"Not enough GPUs to be assigned, {count} is requested")
                for _ in range(count - len(unassigned)):
                    unassigned.append(len(self._available_gpus))
                    self._available_gpus.append((1.0, 1.0))
            for gpu in unassigned[:count]:
                self._available_gpus[gpu] = (0.0, 1.0)
            assigned = unassigned[:count]

        # Store the allocation if service_name is provided
        if service_name and assigned:
            if service_name in self._service_gpu_allocations:
                self._service_gpu_allocations[service_name].extend(assigned)
                logger.debug(
                    f"Additional GPUs {assigned} allocated to service '{service_name}', "
                    f"total GPUs: {self._service_gpu_allocations[service_name]}"
                )
            else:
                self._service_gpu_allocations[service_name] = assigned
                logger.debug(f"GPUs {assigned} allocated to service '{service_name}'")
        elif assigned:
            logger.debug(f"GPUs {assigned} allocated without service name tracking")

        return assigned
=======
        # Use our GPU manager's assign_gpus method
        return self.gpu_manager.assign_gpus(count)
>>>>>>> 448e79a6

    def get_gpu_stats(self) -> list[dict[str, Any]]:
        """Get detailed statistics for all GPUs."""
        return self.gpu_manager.get_gpu_stats()

    @inject
    def get_resource_envs(
        self,
        service: Service[Any],
    ) -> tuple[int, list[dict[str, str]]]:
        """
        Get resource environment variables for a service.

        Args:
            service: The service to get resource environment variables for

        Returns:
            Tuple of (number of workers, list of environment variables dictionaries)
        """
        logger.info(f"Getting resource envs for service {service.name}")
        services = service.get_service_configs()
        if service.name not in services:
            logger.warning(f"No service configs found for {service.name}")
            return 1, []  # Default to 1 worker, no special resources

        config = services[service.name]
        logger.debug(f"Using config for {service.name}: {config}")

        num_gpus = 0
        num_workers = 1
        resource_envs: list[dict[str, str]] = []

        # Check if service requires GPUs
        if "gpu" in (config.get("resources") or {}):
            num_gpus = config["resources"]["gpu"]  # type: ignore
            logger.info(f"GPU requirement found: {num_gpus}")

            # Check if we have enough GPUs
            available_gpus = self.gpu_manager.get_available_gpus()
            if num_gpus > len(available_gpus):
                logger.warning(
                    f"Requested {num_gpus} GPUs, but only {len(available_gpus)} are available. "
                    f"Service may fail due to inadequate GPU resources."
                )

        # Determine number of workers
        if config.get("workers"):
            num_workers = config["workers"]
            logger.info(f"Using configured worker count: {num_workers}")

        # Handle GPU allocation
        if num_gpus and DYN_DISABLE_AUTO_GPU_ALLOCATION not in os.environ:
            logger.info("GPU allocation enabled")

            if os.environ.get(DYN_DEPLOYMENT_ENV):
                logger.info("K8s deployment detected")
                # K8s replicas: Assumes DYNAMO_DEPLOYMENT_ENV is set
                # each pod in replicaset will have separate GPU with same CUDA_VISIBLE_DEVICES
<<<<<<< HEAD
                assigned = self.assign_gpus(num_gpus, service.name)
=======
                assigned = self.assign_gpus(num_gpus)
>>>>>>> 448e79a6
                logger.info(f"Assigned GPUs for K8s: {assigned}")

                # Generate environment variables for each worker
                for _ in range(num_workers):
                    env_vars = {"CUDA_VISIBLE_DEVICES": ",".join(map(str, assigned))}
                    resource_envs.append(env_vars)
            else:
<<<<<<< HEAD
                logger.info(
                    f"Local deployment detected. Allocating GPUs for {num_workers} workers of '{service.name}'"
                )
                # Local deployment where we split all available GPUs across workers
                for worker_id in range(num_workers):
                    assigned = self.assign_gpus(num_gpus, service.name)
                    logger.debug(
                        f"Worker {worker_id} of '{service.name}' assigned GPUs: {assigned}"
                    )
=======
                logger.info("Local deployment detected")
                # Local deployment where we split all available GPUs across workers
                for worker_id in range(num_workers):
                    assigned = self.assign_gpus(num_gpus)
                    logger.info(f"Assigned GPUs for worker {worker_id}: {assigned}")
>>>>>>> 448e79a6

                    # Generate environment variables for this worker
                    env_vars = {"CUDA_VISIBLE_DEVICES": ",".join(map(str, assigned))}

                    # If we have comprehensive GPU stats, log them
                    try:
                        gpu_stats = [
                            stat
                            for stat in self.get_gpu_stats()
                            if stat["index"] in assigned
                        ]
                        for stat in gpu_stats:
                            logger.info(
                                f"GPU {stat['index']} ({stat['name']}): "
                                f"Memory: {format_memory_gb(stat['free_memory'])} free / "
                                f"{format_memory_gb(stat['total_memory'])} total, "
                                f"Utilization: {stat['gpu_utilization']}%, "
                                f"Temperature: {stat['temperature']}°C"
                            )
                    except Exception as e:
                        logger.debug(f"Failed to get GPU stats: {e}")

                    resource_envs.append(env_vars)

        logger.info(
            f"Final resource allocation - workers: {num_workers}, envs: {resource_envs}"
        )
        return num_workers, resource_envs

    def reset_allocations(self):
        """Reset all GPU allocations."""
        self.gpu_manager.reset_allocations()
        # Reset legacy tracking
        self._available_gpus = [(1.0, 1.0) for _ in range(self.remaining_gpus)]<|MERGE_RESOLUTION|>--- conflicted
+++ resolved
@@ -25,16 +25,12 @@
 from simple_di import inject
 
 # Import our own resource module
-<<<<<<< HEAD
 from dynamo.sdk.lib.resource import (
     NVIDIA_GPU,
     GPUManager,
     ResourceError,
     system_resources,
 )
-=======
-from dynamo.sdk.lib.resource import NVIDIA_GPU, GPUManager, system_resources
->>>>>>> 448e79a6
 
 logger = logging.getLogger(__name__)
 
@@ -86,20 +82,12 @@
         """
         Assign GPUs for use.
 
-<<<<<<< HEAD
-=======
-    def assign_gpus(self, count: float) -> list[int]:
-        """
-        Assign GPUs for use.
-
->>>>>>> 448e79a6
         Args:
             count: Number of GPUs to assign (can be fractional)
 
         Returns:
             List of GPU indices that were assigned
         """
-<<<<<<< HEAD
         if count > self.remaining_gpus:
             logger.warning(
                 f"Requested {count} GPUs, but only {self.remaining_gpus} are remaining. "
@@ -166,10 +154,6 @@
             logger.debug(f"GPUs {assigned} allocated without service name tracking")
 
         return assigned
-=======
-        # Use our GPU manager's assign_gpus method
-        return self.gpu_manager.assign_gpus(count)
->>>>>>> 448e79a6
 
     def get_gpu_stats(self) -> list[dict[str, Any]]:
         """Get detailed statistics for all GPUs."""
@@ -228,11 +212,7 @@
                 logger.info("K8s deployment detected")
                 # K8s replicas: Assumes DYNAMO_DEPLOYMENT_ENV is set
                 # each pod in replicaset will have separate GPU with same CUDA_VISIBLE_DEVICES
-<<<<<<< HEAD
                 assigned = self.assign_gpus(num_gpus, service.name)
-=======
-                assigned = self.assign_gpus(num_gpus)
->>>>>>> 448e79a6
                 logger.info(f"Assigned GPUs for K8s: {assigned}")
 
                 # Generate environment variables for each worker
@@ -240,7 +220,6 @@
                     env_vars = {"CUDA_VISIBLE_DEVICES": ",".join(map(str, assigned))}
                     resource_envs.append(env_vars)
             else:
-<<<<<<< HEAD
                 logger.info(
                     f"Local deployment detected. Allocating GPUs for {num_workers} workers of '{service.name}'"
                 )
@@ -250,13 +229,6 @@
                     logger.debug(
                         f"Worker {worker_id} of '{service.name}' assigned GPUs: {assigned}"
                     )
-=======
-                logger.info("Local deployment detected")
-                # Local deployment where we split all available GPUs across workers
-                for worker_id in range(num_workers):
-                    assigned = self.assign_gpus(num_gpus)
-                    logger.info(f"Assigned GPUs for worker {worker_id}: {assigned}")
->>>>>>> 448e79a6
 
                     # Generate environment variables for this worker
                     env_vars = {"CUDA_VISIBLE_DEVICES": ",".join(map(str, assigned))}
