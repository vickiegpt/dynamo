# SPDX-FileCopyrightText: Copyright (c) 2025 NVIDIA CORPORATION & AFFILIATES. All rights reserved.
# SPDX-License-Identifier: Apache-2.0
#
# Licensed under the Apache License, Version 2.0 (the "License");
# you may not use this file except in compliance with the License.
# You may obtain a copy of the License at
#
# http://www.apache.org/licenses/LICENSE-2.0
#
# Unless required by applicable law or agreed to in writing, software
# distributed under the License is distributed on an "AS IS" BASIS,
# WITHOUT WARRANTIES OR CONDITIONS OF ANY KIND, either express or implied.
# See the License for the specific language governing permissions and
# limitations under the License.
apiVersion: nvidia.com/v1alpha1
kind: DynamoGraphDeployment
metadata:
  name: vllm-v1-agg
spec:
  services:
    Frontend:
      livenessProbe:
        httpGet:
          path: /health
          port: 8000
        initialDelaySeconds: 60
        periodSeconds: 60
        timeoutSeconds: 30
        failureThreshold: 10
      readinessProbe:
        exec:
          command:
            - /bin/sh
            - -c
            - 'curl -s http://localhost:8000/health | jq -e ".status == \"healthy\""'
        initialDelaySeconds: 60
        periodSeconds: 60
        timeoutSeconds: 30
        failureThreshold: 10
      dynamoNamespace: vllm-v1-agg
      componentType: main
      replicas: 1
      resources:
        requests:
          cpu: "1"
          memory: "2Gi"
        limits:
          cpu: "1"
          memory: "2Gi"
      extraPodSpec:
        mainContainer:
          image: nvcr.io/nvidian/nim-llm-dev/vllm_v1-runtime:dep-216.3
          workingDir: /workspace/examples/vllm_v1
          args:
            - dynamo
            - run
            - in=http
            - out=dyn
<<<<<<< HEAD
=======
            - --http-port
            - "8000"
>>>>>>> 7de97eff
    VllmDecodeWorker:
      envFromSecret: hf-token-secret
      dynamoNamespace: vllm-v1-agg
      componentType: worker
      replicas: 1
      resources:
        requests:
          cpu: "10"
          memory: "20Gi"
          gpu: "1"
        limits:
          cpu: "10"
          memory: "20Gi"
          gpu: "1"
      extraPodSpec:
        mainContainer:
          image: nvcr.io/nvidian/nim-llm-dev/vllm_v1-runtime:dep-216.3
          workingDir: /workspace/examples/vllm_v1
          args:
            - python3
            - components/main.py
            - --model
            - Qwen/Qwen3-0.6B
            - --enforce-eager<|MERGE_RESOLUTION|>--- conflicted
+++ resolved
@@ -56,11 +56,8 @@
             - run
             - in=http
             - out=dyn
-<<<<<<< HEAD
-=======
             - --http-port
             - "8000"
->>>>>>> 7de97eff
     VllmDecodeWorker:
       envFromSecret: hf-token-secret
       dynamoNamespace: vllm-v1-agg
