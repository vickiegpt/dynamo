# SPDX-FileCopyrightText: Copyright (c) 2025 NVIDIA CORPORATION & AFFILIATES. All rights reserved.
# SPDX-License-Identifier: Apache-2.0
#
# Licensed under the Apache License, Version 2.0 (the "License");
# you may not use this file except in compliance with the License.
# You may obtain a copy of the License at
#
# http://www.apache.org/licenses/LICENSE-2.0
#
# Unless required by applicable law or agreed to in writing, software
# distributed under the License is distributed on an "AS IS" BASIS,
# WITHOUT WARRANTIES OR CONDITIONS OF ANY KIND, either express or implied.
# See the License for the specific language governing permissions and
# limitations under the License.


import asyncio
import logging
import os
import signal
import sys

from pydantic import BaseModel
from utils.nixl import NixlMetadataStore
from utils.prefill_queue import PrefillQueue
from utils.vllm import parse_vllm_args
from vllm.entrypoints.openai.api_server import (
    build_async_engine_client_from_engine_args,
)
from vllm.inputs.data import TokensPrompt
from vllm.remote_prefill import RemotePrefillParams, RemotePrefillRequest

from dynamo.sdk import async_on_start, dynamo_context, dynamo_endpoint, service

logger = logging.getLogger(__name__)


class RequestType(BaseModel):
    text: str


async def wrap_generator(generator):
    while True:
        try:
            await generator.__anext__()
        except StopAsyncIteration:
            break


@service(
    dynamo={
        "namespace": "dynamo",
    },
    resources={"gpu": 1, "cpu": "10", "memory": "20Gi"},
    workers=1,
)
class PrefillWorker:
    def __init__(self):
        class_name = self.__class__.__name__
        self.engine_args = parse_vllm_args(class_name, "")
        self._loaded_metadata = set()
        self.initialized = False
        if self.engine_args.enable_chunked_prefill is not False:
            logger.info("Chunked prefill is not supported yet, setting to False")
            self.engine_args.enable_chunked_prefill = False

        if self.engine_args.pipeline_parallel_size != 1:
            logger.info("Pipeline parallel size is not supported yet, setting to 1")
            self.engine_args.pipeline_parallel_size = 1

        if self.engine_args.disable_async_output_proc is not True:
            logger.info("Async output processing is not supported yet, setting to True")
            self.engine_args.disable_async_output_proc = True

        if self.engine_args.enforce_eager is not True:
            logger.info("Prefill must be done eagerly, setting to True")
            self.engine_args.enforce_eager = True

        if self.engine_args.enable_prefix_caching is not False:
            logger.info(
                "Prefix caching is not supported yet in prefill worker, setting to False"
            )
            self.engine_args.enable_prefix_caching = False

    @async_on_start
    async def async_init(self):
        self._engine_context = build_async_engine_client_from_engine_args(
            self.engine_args
        )
        if self._engine_context is not None:
            self.engine_client = await self._engine_context.__aenter__()
        else:
            raise RuntimeError("Failed to initialize engine client")
        runtime = dynamo_context["runtime"]
        metadata = self.engine_client.nixl_metadata
        self._metadata_store = NixlMetadataStore("dynamo", runtime)
        await self._metadata_store.put(metadata.engine_id, metadata)
        self.task = asyncio.create_task(self.prefill_queue_handler())

        def prefill_queue_handler_cb(fut):
            try:
                fut.result()
                logger.info("prefill queue handler exited successfully")
            except Exception as e:
                logger.error(f"[ERROR] prefill queue handler failed: {e!r}")
                sys.exit(1)

        self.task.add_done_callback(prefill_queue_handler_cb)

        self.shutdown_requested = False

        # Set up signal handler for graceful shutdown
        # TODO: move to dynamo sdk
        loop = asyncio.get_running_loop()

        def signal_handler():
            # Schedule the shutdown coroutine instead of calling it directly
            asyncio.create_task(self.graceful_shutdown(runtime))

        for sig in (signal.SIGTERM, signal.SIGINT):
            loop.add_signal_handler(sig, signal_handler)

        logger.info("PrefillWorker initialized")

    async def graceful_shutdown(self, runtime):
        logger.info("Received shutdown signal, shutting down DistributedRuntime")
        # first shutdown the vllm engine
        self.shutdown_requested = True
        await asyncio.wait_for(self.task, timeout=None)

        # then shutdown the mock endpoint
        runtime.shutdown()
        logger.info("DistributedRuntime shutdown complete")

    def shutdown_vllm_engine(self):
        """Shutdown the background loop"""
        logger.info("Shutting down vllm engine")
        loop = asyncio.get_event_loop()
        try:
            self.engine_client.close()
            logger.info("PrefillWorker shutdown complete")
        except Exception as e:
            logger.error(f"Error during shutdown: {e}")
        finally:
            loop.stop()

    async def prefill_queue_handler(self):
        logger.info("Prefill queue handler entered")
        prefill_queue_nats_server = os.getenv("NATS_SERVER", "nats://localhost:4222")
        namespace, _ = PrefillWorker.dynamo_address()  # type: ignore
        prefill_queue_stream_name = f"{namespace}_prefill_queue"
        logger.info(
            f"Prefill queue: {prefill_queue_nats_server}:{prefill_queue_stream_name}"
        )
        self.initialized = True
        # TODO: integrate prefill_queue to a dynamo endpoint
        async with PrefillQueue.get_instance(
            nats_server=prefill_queue_nats_server,
            stream_name=prefill_queue_stream_name,
        ) as prefill_queue:
            logger.info("prefill queue handler started")
            while True:
<<<<<<< HEAD
                reqs = await prefill_queue.dequeue_prefill_request_batch(
                    self.engine_args.max_batched_prefill_tokens,
                    self.engine_args.block_size,
                )

                if reqs is not None:
                    logger.debug(f"Running batch of {len(reqs)} prefill requests")
                    # Create futures which indicate the completion of each prefill.
                    futures = [wrap_generator(self.generate(req)) for req in reqs]
                    # Wait for all prefills to complete.
                    await asyncio.gather(*futures)

                is_valid = await self.lease.is_valid()
                if not is_valid:
=======
                # TODO: this might add a small overhead to pull prefill from nats
                # need to test and check how much overhead it is
                prefill_request = await prefill_queue.dequeue_prefill_request()
                if prefill_request is not None:
                    logger.info(
                        f"Dequeued prefill request: {prefill_request.request_id}"
                    )
                    async for _ in self.generate(prefill_request):
                        pass
                if self.shutdown_requested:
>>>>>>> 8c6ab977
                    logger.info(
                        "Shutdown requested, checking if engine has any pending prefill sending requests"
                    )
                    while True:
                        if not await self.engine_client.has_unfinished_requests():
                            break
                        logger.info(
                            "Engine has pending prefill sending requests, rechecking in 1 second..."
                        )
                        await asyncio.sleep(1)
                    self.shutdown_vllm_engine()
                    break

    async def generate(self, request: RemotePrefillRequest):
        sampling_params = request.sampling_params
        sampling_params.max_tokens = 1
        sampling_params.min_tokens = 1

        remote_prefill_params = RemotePrefillParams(
            is_remote_decode=True,
            decode_block_ids=request.block_ids,
            decode_engine_id=request.engine_id,
            decode_computed_block_ids=request.computed_block_ids,
        )

        # TODO check if metadata has changed
        # and reload - currently only loading once
        if request.engine_id not in self._loaded_metadata:
            remote_metadata = await self._metadata_store.get(request.engine_id)
            await self.engine_client.add_remote_nixl_metadata(remote_metadata)
            logger.info(
                f"Loaded nixl metadata from engine {request.engine_id} into "
                f"engine {self.engine_client.nixl_metadata.engine_id}"
            )
            self._loaded_metadata.add(request.engine_id)

        async for _ in self.engine_client.generate(
            request_id=request.request_id,
            prompt=TokensPrompt(prompt_token_ids=request.prompt_token_ids),
            sampling_params=sampling_params,
            remote_prefill_params=remote_prefill_params,
        ):
            yield

    @dynamo_endpoint()
    async def mock(self, req: RequestType):
        yield f"mock_response: {req}"<|MERGE_RESOLUTION|>--- conflicted
+++ resolved
@@ -160,7 +160,6 @@
         ) as prefill_queue:
             logger.info("prefill queue handler started")
             while True:
-<<<<<<< HEAD
                 reqs = await prefill_queue.dequeue_prefill_request_batch(
                     self.engine_args.max_batched_prefill_tokens,
                     self.engine_args.block_size,
@@ -173,20 +172,7 @@
                     # Wait for all prefills to complete.
                     await asyncio.gather(*futures)
 
-                is_valid = await self.lease.is_valid()
-                if not is_valid:
-=======
-                # TODO: this might add a small overhead to pull prefill from nats
-                # need to test and check how much overhead it is
-                prefill_request = await prefill_queue.dequeue_prefill_request()
-                if prefill_request is not None:
-                    logger.info(
-                        f"Dequeued prefill request: {prefill_request.request_id}"
-                    )
-                    async for _ in self.generate(prefill_request):
-                        pass
                 if self.shutdown_requested:
->>>>>>> 8c6ab977
                     logger.info(
                         "Shutdown requested, checking if engine has any pending prefill sending requests"
                     )
