# SPDX-FileCopyrightText: Copyright (c) 2024-2025 NVIDIA CORPORATION & AFFILIATES. All rights reserved.
# SPDX-License-Identifier: Apache-2.0

ARG BASE_IMAGE="nvcr.io/nvidia/cuda-dl-base"
# FIXME: NCCL will hang with 25.03, so use 25.01 for now
# Please check https://github.com/ai-dynamo/dynamo/pull/1065
# for details and reproducer to manually test if the image
# can be updated to later versions.
ARG BASE_IMAGE_TAG="25.01-cuda12.8-devel-ubuntu24.04"
ARG RELEASE_BUILD
ARG RUNTIME_IMAGE="nvcr.io/nvidia/cuda"
ARG RUNTIME_IMAGE_TAG="12.8.1-runtime-ubuntu24.04"
ARG GENAI_PERF_VERSION=0.0.13

# Define general architecture ARGs for supporting both x86 and aarch64 builds.
#   ARCH: Used for package suffixes (e.g., amd64, arm64)
#   ARCH_ALT: Used for Rust targets, manylinux suffix (e.g., x86_64, aarch64)
#
# Default values are for x86/amd64:
#   --build-arg ARCH=amd64 --build-arg ARCH_ALT=x86_64
#
# For arm64/aarch64, build with:
#   --build-arg ARCH=arm64 --build-arg ARCH_ALT=aarch64
#
# NOTE: There isn't an easy way to define one of these values based on the other value
# without adding if statements everywhere, so just define both as ARGs for now.
ARG ARCH=amd64
ARG ARCH_ALT=x86_64

FROM ${BASE_IMAGE}:${BASE_IMAGE_TAG} AS nixl_base

# Redeclare ARCH and ARCH_ALT so they're available in this stage
ARG ARCH
ARG ARCH_ALT

WORKDIR /opt/nixl
# Add a cache hint that only changes when the nixl commit changes
ARG NIXL_COMMIT
# This line acts as a cache key - it only changes when NIXL_COMMIT changes
RUN echo "NIXL commit: ${NIXL_COMMIT}" > /opt/nixl/commit.txt
# Copy the nixl source
COPY --from=nixl . .

##################################
########## Base Image ############
##################################

FROM ${BASE_IMAGE}:${BASE_IMAGE_TAG} AS base

# Redeclare ARCH and ARCH_ALT so they're available in this stage
ARG ARCH
ARG ARCH_ALT

USER root
ARG PYTHON_VERSION=3.12

RUN apt-get update -y && \
    apt-get install -y \
    # NIXL build dependencies
    cmake \
    meson \
    ninja-build \
    pybind11-dev \
    # Rust build dependencies
	clang \
    libclang-dev \
	git \
    # Install utilities
    nvtop \
    tmux \
    vim \
    autoconf \
    libtool

WORKDIR /workspace

### TODO: Bring back UCX EFA setup once we are confident it works with IB devices
ENV CPATH=/usr/include:$CPATH
ENV PATH=/usr/bin:$PATH
ENV PKG_CONFIG_PATH=/usr/lib/pkgconfig:$PKG_CONFIG_PATH
SHELL ["/bin/bash", "-c"]

WORKDIR /workspace

### NIXL SETUP ###
# Copy nixl source, and use commit hash as cache hint
COPY --from=nixl_base /opt/nixl /opt/nixl
COPY --from=nixl_base /opt/nixl/commit.txt /opt/nixl/commit.txt
RUN if [ "$ARCH" = "arm64" ]; then \
        cd /opt/nixl && \
        mkdir build && \
        meson setup build/ --prefix=/usr/local/nixl -Dgds_path=/usr/local/cuda/targets/sbsa-linux && \
        cd build/ && \
        ninja && \
        ninja install; \
    else \
        cd /opt/nixl && \
        mkdir build && \
        meson setup build/ --prefix=/usr/local/nixl && \
        cd build/ && \
        ninja && \
        ninja install; \
    fi

### NATS & ETCD SETUP ###
# nats
RUN wget --tries=3 --waitretry=5 https://github.com/nats-io/nats-server/releases/download/v2.10.24/nats-server-v2.10.24-${ARCH}.deb && \
    dpkg -i nats-server-v2.10.24-${ARCH}.deb && rm nats-server-v2.10.24-${ARCH}.deb
# etcd
ENV ETCD_VERSION="v3.5.18"
RUN wget --tries=3 --waitretry=5 https://github.com/etcd-io/etcd/releases/download/$ETCD_VERSION/etcd-$ETCD_VERSION-linux-${ARCH}.tar.gz -O /tmp/etcd.tar.gz && \
    mkdir -p /usr/local/bin/etcd && \
    tar -xvf /tmp/etcd.tar.gz -C /usr/local/bin/etcd --strip-components=1 && \
    rm /tmp/etcd.tar.gz
ENV PATH=/usr/local/bin/etcd/:$PATH


### VIRTUAL ENVIRONMENT SETUP ###

# Install uv and create virtualenv
COPY --from=ghcr.io/astral-sh/uv:latest /uv /uvx /bin/
RUN mkdir /opt/dynamo && \
    uv venv /opt/dynamo/venv --python 3.12

# Activate virtual environment
ENV VIRTUAL_ENV=/opt/dynamo/venv
ENV PATH="${VIRTUAL_ENV}/bin:${PATH}"

# Install NIXL Python module
# TODO: Move gds_path selection based on arch into NIXL build
RUN if [ "$ARCH" = "arm64" ]; then \
        cd /opt/nixl && uv pip install . --config-settings=setup-args="-Dgds_path=/usr/local/cuda/targets/sbsa-linux"; \
    else \
        cd /opt/nixl && uv pip install . ; \
    fi

# Install sglang
<<<<<<< HEAD
# Once either 0.4.6post5 or 0.4.7 is released, we can switch back to using the published version
=======
# Once either 0.4.6post6 or 0.4.7 is released, we can switch back to using the published version
>>>>>>> b889948c
# This commit references a fix for DP attention and NIXL https://github.com/sgl-project/sglang/pull/6473
ARG SGLANG_COMMIT="e806f708c954020bda7d1cc98035a44fd6a4eb96"
RUN --mount=type=cache,target=/root/.cache/uv \
    git clone https://github.com/sgl-project/sglang.git && \
    cd sglang && \
    git checkout ${SGLANG_COMMIT} && \
    uv pip install -e "python[all]"

# Common dependencies
RUN --mount=type=bind,source=./container/deps/requirements.txt,target=/tmp/requirements.txt \
    uv pip install --requirement /tmp/requirements.txt

# Install test dependencies
RUN --mount=type=bind,source=./container/deps/requirements.test.txt,target=/tmp/requirements.txt \
    uv pip install --requirement /tmp/requirements.txt

# ### MISC UTILITY SETUP ###

# Finish pyright install
RUN pyright --help > /dev/null 2>&1

# Enable Git operations in the /workspace directory
RUN printf "[safe]\n      directory=/workspace\n" > /root/.gitconfig

RUN ln -sf /bin/bash /bin/sh

### BUILDS ###

# Rust build/dev dependencies
RUN apt update -y && \
    apt install --no-install-recommends -y \
    build-essential \
    protobuf-compiler \
    cmake \
    libssl-dev \
    pkg-config

ENV RUSTUP_HOME=/usr/local/rustup \
    CARGO_HOME=/usr/local/cargo \
    PATH=/usr/local/cargo/bin:$PATH \
    RUST_VERSION=1.87.0

# Define Rust target based on ARCH_ALT ARG
ARG RUSTARCH=${ARCH_ALT}-unknown-linux-gnu

# Install Rust using RUSTARCH derived from ARCH_ALT
RUN wget --tries=3 --waitretry=5 "https://static.rust-lang.org/rustup/archive/1.28.1/${RUSTARCH}/rustup-init" && \
    # TODO: Add SHA check back based on RUSTARCH
    chmod +x rustup-init && \
    ./rustup-init -y --no-modify-path --profile minimal --default-toolchain $RUST_VERSION --default-host ${RUSTARCH} && \
    rm rustup-init && \
    chmod -R a+w $RUSTUP_HOME $CARGO_HOME

ARG CARGO_BUILD_JOBS
# Set CARGO_BUILD_JOBS to 16 if not provided
# This is to prevent cargo from building $(nproc) jobs in parallel,
# which might exceed the number of opened files limit.
ENV CARGO_BUILD_JOBS=${CARGO_BUILD_JOBS:-16}

#######################################
########## Local Development ##########
#######################################

FROM base AS local-dev

# https://code.visualstudio.com/remote/advancedcontainers/add-nonroot-user
# Will use the default ubuntu user, but give sudo access
# Needed so files permissions aren't set to root ownership when writing from inside container

# Don't want ubuntu to be editable, just change uid and gid. User ubuntu is hardcoded in .devcontainer
ENV USERNAME=ubuntu
ARG USER_UID=1000
ARG USER_GID=1000

RUN apt-get update && apt-get install -y sudo gnupg2 gnupg1 \
    && echo "$USERNAME ALL=(root) NOPASSWD:ALL" > /etc/sudoers.d/$USERNAME \
    && chmod 0440 /etc/sudoers.d/$USERNAME \
    && mkdir -p /home/$USERNAME \
    && chown -R $USERNAME:$USERNAME /home/$USERNAME \
    && rm -rf /var/lib/apt/lists/* \
    && chsh -s /bin/bash $USERNAME

# This is a slow operation (~40s on my cpu)
# Much better than chown -R $USERNAME:$USERNAME /opt/dynamo/venv (~10min on my cpu)
COPY --from=base --chown=$USER_UID:$USER_GID /opt/dynamo/venv/ /opt/dynamo/venv/
RUN chown $USERNAME:$USERNAME /opt/dynamo/venv
COPY --from=base --chown=$USERNAME:$USERNAME /usr/local/bin /usr/local/bin

USER $USERNAME
ENV HOME=/home/$USERNAME
ENV PYTHONPATH=$HOME/dynamo/deploy/sdk/src:$PYTHONPATH:$HOME/dynamo/components/planner/src:$PYTHONPATH
WORKDIR $HOME

# https://code.visualstudio.com/remote/advancedcontainers/persist-bash-history
RUN SNIPPET="export PROMPT_COMMAND='history -a' && export HISTFILE=$HOME/.commandhistory/.bash_history" \
    && mkdir -p $HOME/.commandhistory \
    && touch $HOME/.commandhistory/.bash_history \
    && echo "$SNIPPET" >> "$HOME/.bashrc"

RUN mkdir -p /home/$USERNAME/.cache/

ENV VLLM_KV_CAPI_PATH=$HOME/dynamo/.build/target/debug/libdynamo_llm_capi.so

ENTRYPOINT ["/opt/nvidia/nvidia_entrypoint.sh"]

##################################
##### Wheel Build Image ##########
##################################

# Redeclare ARCH_ALT ARG so it's available for interpolation in the FROM instruction
ARG ARCH_ALT

FROM quay.io/pypa/manylinux_2_28_${ARCH_ALT} AS wheel_builder

ARG CARGO_BUILD_JOBS
# Set CARGO_BUILD_JOBS to 16 if not provided
# This is to prevent cargo from building $(nproc) jobs in parallel,
# which might exceed the number of opened files limit.
ENV CARGO_BUILD_JOBS=${CARGO_BUILD_JOBS:-16}
# Use build arg RELEASE_BUILD = true to generate wheels for Python 3.10, 3.11 and 3.12.
ARG RELEASE_BUILD

WORKDIR /workspace

RUN yum update -y \
    && yum install -y llvm-toolset \
    && yum install -y python3.12-devel \
    && yum install -y protobuf-compiler \
    && yum clean all \
    && rm -rf /var/cache/yum

ENV RUSTUP_HOME=/usr/local/rustup \
    CARGO_HOME=/usr/local/cargo \
    CARGO_TARGET_DIR=/workspace/target \
    VIRTUAL_ENV=/opt/dynamo/venv

COPY --from=base $RUSTUP_HOME $RUSTUP_HOME
COPY --from=base $CARGO_HOME $CARGO_HOME
COPY --from=base /usr/local/nixl /opt/nvidia/nvda_nixl
COPY --from=base /workspace /workspace
COPY --from=base $VIRTUAL_ENV $VIRTUAL_ENV
ENV PATH=$CARGO_HOME/bin:$VIRTUAL_ENV/bin:$PATH

# Copy configuration files
COPY pyproject.toml /workspace/
COPY README.md /workspace/
COPY LICENSE /workspace/
COPY Cargo.toml /workspace/
COPY Cargo.lock /workspace/
COPY rust-toolchain.toml /workspace/
COPY hatch_build.py /workspace/

# Copy source code
COPY lib/ /workspace/lib/
COPY components /workspace/components
COPY launch /workspace/launch
COPY deploy/sdk /workspace/deploy/sdk

RUN cargo build \
	--release \
	--locked \
	--features dynamo-llm/block-manager \
	--workspace

# Build dynamo wheel
RUN uv build --wheel --out-dir /workspace/dist && \
    cd /workspace/lib/bindings/python && \
    uv pip install maturin[patchelf] && \
    maturin build --release --features block-manager --out /workspace/dist && \
    if [ "$RELEASE_BUILD" = "true" ]; then \
        uv run --python 3.11 maturin build --release --features block-manager --out /workspace/dist && \
        uv run --python 3.10 maturin build --release --features block-manager --out /workspace/dist; \
    fi

#######################################
########## CI Minimum Image ###########
#######################################
FROM base AS ci_minimum

ENV DYNAMO_HOME=/workspace
ENV CARGO_TARGET_DIR=/workspace/target

WORKDIR /workspace

COPY --from=wheel_builder /workspace /workspace
COPY --from=wheel_builder /opt/nvidia/nvda_nixl /opt/nvidia/nvda_nixl
# Copy Cargo cache to avoid re-downloading dependencies
COPY --from=wheel_builder $CARGO_HOME $CARGO_HOME

# Build C bindings, creates lib/bindings/c/include
RUN cd /workspace/lib/bindings/c && cargo build --release --locked

# Package the bindings
RUN mkdir -p /opt/dynamo/bindings/wheels && \
    mkdir /opt/dynamo/bindings/lib && \
    cp dist/ai_dynamo*cp312*.whl /opt/dynamo/bindings/wheels/. && \
    cp target/release/libdynamo_llm_capi.so /opt/dynamo/bindings/lib/. && \
    cp -r lib/bindings/c/include /opt/dynamo/bindings/.  && \
    cp target/release/dynamo-run /usr/local/bin && \
    cp target/release/http /usr/local/bin && \
    cp target/release/llmctl /usr/local/bin && \
    cp target/release/metrics /usr/local/bin && \
    cp target/release/mock_worker /usr/local/bin

RUN uv pip install /workspace/dist/ai_dynamo_runtime*cp312*.whl && \
    uv pip install /workspace/dist/ai_dynamo*any.whl

# TODO: remove kantoku as a transitive dependency
RUN uv pip uninstall kantoku circus && uv pip install circus==0.19.0

# Copy launch banner
RUN --mount=type=bind,source=./container/launch_message.txt,target=/workspace/launch_message.txt \
    sed '/^#\s/d' /workspace/launch_message.txt > ~/.launch_screen && \
    echo "cat ~/.launch_screen" >> ~/.bashrc

# Tell vllm to use the Dynamo LLM C API for KV Cache Routing
ENV VLLM_KV_CAPI_PATH=/opt/dynamo/bindings/lib/libdynamo_llm_capi.so
ENV LD_LIBRARY_PATH=$LD_LIBRARY_PATH:/opt/nvidia/nvda_nixl/lib/x86_64-linux-gnu/

########################################
########## Development Image ###########
########################################
FROM ci_minimum AS dev

ARG GENAI_PERF_VERSION

# Install genai-perf for benchmarking
RUN uv pip install genai-perf==$GENAI_PERF_VERSION

COPY . /workspace

ENTRYPOINT ["/opt/nvidia/nvidia_entrypoint.sh"]

CMD []

####################################
########## Runtime Image ###########
####################################

FROM ${RUNTIME_IMAGE}:${RUNTIME_IMAGE_TAG} AS runtime

WORKDIR /workspace
ENV DYNAMO_HOME=/workspace
ENV VIRTUAL_ENV=/opt/dynamo/venv
ENV PATH="${VIRTUAL_ENV}/bin:${PATH}"

# Setup the python environment
COPY --from=ghcr.io/astral-sh/uv:latest /uv /uvx /bin/
RUN apt-get update && \
    DEBIAN_FRONTEND=noninteractive apt-get install -y --no-install-recommends python3-dev && \
    rm -rf /var/lib/apt/lists/* && \
    uv venv $VIRTUAL_ENV --python 3.12 && \
    echo "source $VIRTUAL_ENV/bin/activate" >> ~/.bashrc

# Install the wheels and symlink executables to /usr/local/bin so dynamo components can use them
# Dynamo components currently do not have the VIRTUAL_ENV in their PATH, so we need to symlink the executables
COPY --from=wheel_builder /workspace/dist/*.whl wheelhouse/
RUN uv pip install ai-dynamo[vllm] --find-links wheelhouse && \
    ln -sf $VIRTUAL_ENV/bin/* /usr/local/bin/ && \
    rm -r wheelhouse

# TODO: remove kantoku as a transitive dependency
RUN uv pip uninstall kantoku circus && uv pip install circus==0.19.0

# Tell vllm to use the Dynamo LLM C API for KV Cache Routing
ENV VLLM_KV_CAPI_PATH="/opt/dynamo/bindings/lib/libdynamo_llm_capi.so"

# Copy launch banner
RUN --mount=type=bind,source=./container/launch_message.txt,target=/workspace/launch_message.txt \
    sed '/^#\s/d' /workspace/launch_message.txt > ~/.launch_screen && \
    echo "cat ~/.launch_screen" >> ~/.bashrc

# Copy examples
COPY ./examples examples/

ENTRYPOINT [ "/usr/bin/bash" ]
CMD []<|MERGE_RESOLUTION|>--- conflicted
+++ resolved
@@ -135,11 +135,7 @@
     fi
 
 # Install sglang
-<<<<<<< HEAD
-# Once either 0.4.6post5 or 0.4.7 is released, we can switch back to using the published version
-=======
 # Once either 0.4.6post6 or 0.4.7 is released, we can switch back to using the published version
->>>>>>> b889948c
 # This commit references a fix for DP attention and NIXL https://github.com/sgl-project/sglang/pull/6473
 ARG SGLANG_COMMIT="e806f708c954020bda7d1cc98035a44fd6a4eb96"
 RUN --mount=type=cache,target=/root/.cache/uv \
