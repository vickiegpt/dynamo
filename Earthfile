# SPDX-FileCopyrightText: Copyright (c) 2024-2025 NVIDIA CORPORATION & AFFILIATES. All rights reserved.
# SPDX-License-Identifier: Apache-2.0
#
# Licensed under the Apache License, Version 2.0 (the "License");
# you may not use this file except in compliance with the License.
# You may obtain a copy of the License at
#
# http://www.apache.org/licenses/LICENSE-2.0
#
# Unless required by applicable law or agreed to in writing, software
# distributed under the License is distributed on an "AS IS" BASIS,
# WITHOUT WARRANTIES OR CONDITIONS OF ANY KIND, either express or implied.
# See the License for the specific language governing permissions and
# limitations under the License.

VERSION 0.8

############### ARTIFACTS TARGETS ##############################
# These targets are invoked in child Earthfiles to pass top-level files that are out of their build context
# https://docs.earthly.dev/earthly-0.6/best-practices#copying-files-from-outside-the-build-context

############### SHARED LIBRARY TARGETS ##############################
golang-base:
    FROM golang:1.23
    RUN apt-get update && apt-get install -y git && apt-get clean && rm -rf /var/lib/apt/lists/* && curl -sSfL https://github.com/golangci/golangci-lint/releases/download/v1.61.0/golangci-lint-1.61.0-linux-amd64.tar.gz | tar -xzv && mv golangci-lint-1.61.0-linux-amd64/golangci-lint /usr/local/bin/

operator-src:
    FROM +golang-base
    COPY ./deploy/dynamo/operator /artifacts/operator
    SAVE ARTIFACT /artifacts/operator


# artifact-base:
#     FROM python:3.12-slim-bookworm
#     WORKDIR /artifacts

# dynamo-source-artifacts:
#     FROM +artifact-base
#     COPY . /artifacts
#     SAVE ARTIFACT /artifacts

uv-source:
    FROM ghcr.io/astral-sh/uv:latest
    SAVE ARTIFACT /uv

dynamo-base:
    FROM ubuntu:24.04
    RUN apt-get update && \
        DEBIAN_FRONTEND=noninteractive apt-get install -yq python3-dev python3-pip python3-venv libucx0 curl
    COPY +uv-source/uv /bin/uv
    ENV CARGO_BUILD_JOBS=16

    RUN mkdir /opt/dynamo && \
        uv venv /opt/dynamo/venv --python 3.12 && \
        . /opt/dynamo/venv/bin/activate && \
        uv pip install pip

    ENV VIRTUAL_ENV=/opt/dynamo/venv
    ENV PATH="${VIRTUAL_ENV}/bin:${PATH}"

SETUP_CUDA:
    FUNCTION
    RUN apt-get update && \
        apt-get install -y --no-install-recommends wget ca-certificates && \
        rm -rf /var/lib/apt/lists/*

    # Install CUDA
    RUN wget --tries=3 --waitretry=5 https://developer.download.nvidia.com/compute/cuda/repos/ubuntu2404/x86_64/cuda-keyring_1.1-1_all.deb && \
        dpkg -i cuda-keyring_1.1-1_all.deb && \
        apt-get update && \
        apt-get install -y --no-install-recommends \
        cuda-toolkit-12-8 \
        nvidia-driver-535 \
        && rm -rf /var/lib/apt/lists/* \
        && rm cuda-keyring_1.1-1_all.deb

    # Set CUDA environment variables
    ENV CUDA_HOME=/usr/local/cuda-12.8
    ENV CUDA_ROOT=/usr/local/cuda-12.8
    ENV CUDA_PATH=/usr/local/cuda-12.8
    ENV CUDA_TOOLKIT_ROOT_DIR=/usr/local/cuda-12.8
    ENV PATH=$CUDA_HOME/bin:$PATH
    ENV LD_LIBRARY_PATH=$CUDA_HOME/lib64:$LD_LIBRARY_PATH
    ENV CUDA_COMPUTE_CAP=80

rust-base:
    FROM +dynamo-base
    # Rust build/dev dependencies
    RUN apt update -y && \
        apt install --no-install-recommends -y \
        wget \
        build-essential \
        protobuf-compiler \
        cmake \
        libssl-dev \
        pkg-config \
        libclang-dev \
        git

    DO +SETUP_CUDA

    ENV RUSTUP_HOME=/usr/local/rustup
    ENV CARGO_HOME=/usr/local/cargo
    ENV PATH=/usr/local/cargo/bin:$PATH
    ENV RUST_VERSION=1.86.0
    ENV RUSTARCH=x86_64-unknown-linux-gnu

    RUN wget --tries=3 --waitretry=5 "https://static.rust-lang.org/rustup/archive/1.28.1/${RUSTARCH}/rustup-init" && \
        echo "a3339fb004c3d0bb9862ba0bce001861fe5cbde9c10d16591eb3f39ee6cd3e7f *rustup-init" | sha256sum -c - && \
        chmod +x rustup-init && \
        ./rustup-init -y --no-modify-path --profile minimal --default-toolchain $RUST_VERSION --default-host ${RUSTARCH} && \
        rm rustup-init && \
        chmod -R a+w $RUSTUP_HOME $CARGO_HOME

dynamo-build:
    FROM +rust-base
    WORKDIR /workspace
    COPY Cargo.toml Cargo.lock ./
    COPY pyproject.toml README.md hatch_build.py ./
    COPY components/ components/
    COPY lib/ lib/
    COPY launch/ launch/
    COPY deploy/ deploy/

    ENV CARGO_TARGET_DIR=/workspace/target
    RUN cargo build --release --locked --features llamacpp,python,cuda && \
        cargo doc --no-deps

    # Create symlinks for wheel building
    RUN mkdir -p /workspace/deploy/dynamo/sdk/src/dynamo/sdk/cli/bin/ && \
        # Remove existing symlinks
        rm -f /workspace/deploy/dynamo/sdk/src/dynamo/sdk/cli/bin/* && \
        # Create new symlinks pointing to the correct location
        ln -sf /workspace/target/release/dynamo-run /workspace/deploy/dynamo/sdk/src/dynamo/sdk/cli/bin/dynamo-run && \
        ln -sf /workspace/target/release/http /workspace/deploy/dynamo/sdk/src/dynamo/sdk/cli/bin/http && \
        ln -sf /workspace/target/release/llmctl /workspace/deploy/dynamo/sdk/src/dynamo/sdk/cli/bin/llmctl


    RUN cd /workspace/lib/bindings/python && \
        uv build --wheel --out-dir /workspace/dist --python 3.12
    RUN cd /workspace && \
        uv build --wheel --out-dir /workspace/dist

    # Save wheels
    SAVE ARTIFACT /workspace/dist/ai_dynamo_runtime*.whl
    SAVE ARTIFACT /workspace/dist/ai_dynamo*.whl

dynamo-base-docker:
    ARG IMAGE=dynamo-base-docker
    ARG CI_REGISTRY_IMAGE=my-registry
    ARG CI_COMMIT_SHA=latest

    FROM ubuntu:24.04
    WORKDIR /workspace

    # Install Python and other dependencies
    RUN apt-get update && \
        apt-get install -y --no-install-recommends \
        python3.12 \
        curl && \
        rm -rf /var/lib/apt/lists/*

    COPY +uv-source/uv /bin/uv

    # Create and activate virtual environment
    RUN mkdir -p /opt/dynamo && \
        uv venv /opt/dynamo/venv --python 3.12 && \
        . /opt/dynamo/venv/bin/activate && \
        uv pip install pip

    ENV VIRTUAL_ENV=/opt/dynamo/venv
    ENV PATH="${VIRTUAL_ENV}/bin:${PATH}"

    # Copy and install wheels -- ai-dynamo-runtime first, then ai-dynamo
    COPY +dynamo-build/ai_dynamo_runtime*.whl /tmp/wheels/
    COPY +dynamo-build/ai_dynamo*.whl /tmp/wheels/
    RUN . /opt/dynamo/venv/bin/activate && \
        uv pip install /tmp/wheels/*.whl && \
        rm -rf /tmp/wheels

    SAVE IMAGE --push $CI_REGISTRY_IMAGE/$IMAGE:$CI_COMMIT_SHA

dynamo-base-docker-llm:
    ARG IMAGE=dynamo-base-docker-llm
    ARG CI_REGISTRY_IMAGE=my-registry
    ARG CI_COMMIT_SHA=latest

    FROM +dynamo-base-docker

    # Install minimal NIXL dependencies
    RUN apt-get update && \
        apt-get install -y --no-install-recommends \
        libnuma1 \
        libibverbs1 \
        librdmacm1 \
        && rm -rf /var/lib/apt/lists/*

    # Copy NIXL setup from artifacts
    COPY ./container+nixl-base/nixl /usr/local/nixl
    COPY ./container+nixl-base/nixl_src /opt/nixl
    COPY ./container+nixl-base/pkgconfig /usr/lib/pkgconfig

    # Set NIXL environment variables
    ENV LD_LIBRARY_PATH=/usr/local/nixl/lib/x86_64-linux-gnu/:${LD_LIBRARY_PATH}
    ENV PYTHONPATH=/usr/local/nixl/lib/python3/dist-packages/:/opt/nixl/test/python/:${PYTHONPATH}
    ENV UCX_TLS=^cuda_ipc
    ENV NIXL_PLUGIN_DIR=/usr/local/nixl/lib/x86_64-linux-gnu/plugins

    # Copy and install the pre-built vllm wheel
    COPY ./container+vllm-build/ai_dynamo_vllm-*.whl /workspace
    RUN . /opt/dynamo/venv/bin/activate && \
        pip install /workspace/ai_dynamo_vllm-*.whl && \
        rm -rf /workspace/ai_dynamo_vllm-*.whl

    # Verify both Dynamo and vllm are properly installed
    RUN python3 -c "import dynamo; import vllm" || (echo "Failed to import Dynamo or vllm" && exit 1)

    SAVE IMAGE --push $CI_REGISTRY_IMAGE/$IMAGE:$CI_COMMIT_SHA

############### ALL TARGETS ##############################
all-test:
    BUILD ./deploy/dynamo/operator+test

<<<<<<< HEAD
cloud-components:
    ARG CI_REGISTRY_IMAGE=my-registry
    ARG CI_COMMIT_SHA=latest
    BUILD ./deploy/dynamo/operator+docker --CI_REGISTRY_IMAGE=$CI_REGISTRY_IMAGE --CI_COMMIT_SHA=$CI_COMMIT_SHA
    BUILD ./deploy/dynamo/api-store+docker --CI_REGISTRY_IMAGE=$CI_REGISTRY_IMAGE --CI_COMMIT_SHA=$CI_COMMIT_SHA
=======
all-docker:
    ARG DOCKER_SERVER=my-registry
    ARG IMAGE_TAG=latest
    BUILD ./deploy/dynamo/operator+docker --DOCKER_SERVER=$DOCKER_SERVER --IMAGE_TAG=$IMAGE_TAG
    BUILD ./deploy/dynamo/api-store+docker --DOCKER_SERVER=$DOCKER_SERVER --IMAGE_TAG=$IMAGE_TAG
>>>>>>> 831bc725

base-images:
    ARG CI_REGISTRY_IMAGE=my-registry
    ARG CI_COMMIT_SHA=latest
    BUILD +dynamo-base-docker --CI_REGISTRY_IMAGE=$CI_REGISTRY_IMAGE --CI_COMMIT_SHA=$CI_COMMIT_SHA
    BUILD +dynamo-base-docker-llm --CI_REGISTRY_IMAGE=$CI_REGISTRY_IMAGE --CI_COMMIT_SHA=$CI_COMMIT_SHA

all-docker:
    ARG CI_REGISTRY_IMAGE=my-registry
    ARG CI_COMMIT_SHA=latest
    BUILD +cloud-components --CI_REGISTRY_IMAGE=$CI_REGISTRY_IMAGE --CI_COMMIT_SHA=$CI_COMMIT_SHA
    BUILD +base-images --CI_REGISTRY_IMAGE=$CI_REGISTRY_IMAGE --CI_COMMIT_SHA=$CI_COMMIT_SHA

all-lint:
    BUILD ./deploy/dynamo/operator+lint

all:
    BUILD +all-test
    BUILD +all-docker
    BUILD +all-lint

# For testing
custom:
    ARG DOCKER_SERVER=my-registry
    ARG IMAGE_TAG=latest
    BUILD +all-test<|MERGE_RESOLUTION|>--- conflicted
+++ resolved
@@ -221,31 +221,23 @@
 all-test:
     BUILD ./deploy/dynamo/operator+test
 
-<<<<<<< HEAD
 cloud-components:
-    ARG CI_REGISTRY_IMAGE=my-registry
-    ARG CI_COMMIT_SHA=latest
-    BUILD ./deploy/dynamo/operator+docker --CI_REGISTRY_IMAGE=$CI_REGISTRY_IMAGE --CI_COMMIT_SHA=$CI_COMMIT_SHA
-    BUILD ./deploy/dynamo/api-store+docker --CI_REGISTRY_IMAGE=$CI_REGISTRY_IMAGE --CI_COMMIT_SHA=$CI_COMMIT_SHA
-=======
-all-docker:
     ARG DOCKER_SERVER=my-registry
     ARG IMAGE_TAG=latest
     BUILD ./deploy/dynamo/operator+docker --DOCKER_SERVER=$DOCKER_SERVER --IMAGE_TAG=$IMAGE_TAG
     BUILD ./deploy/dynamo/api-store+docker --DOCKER_SERVER=$DOCKER_SERVER --IMAGE_TAG=$IMAGE_TAG
->>>>>>> 831bc725
 
 base-images:
-    ARG CI_REGISTRY_IMAGE=my-registry
-    ARG CI_COMMIT_SHA=latest
-    BUILD +dynamo-base-docker --CI_REGISTRY_IMAGE=$CI_REGISTRY_IMAGE --CI_COMMIT_SHA=$CI_COMMIT_SHA
-    BUILD +dynamo-base-docker-llm --CI_REGISTRY_IMAGE=$CI_REGISTRY_IMAGE --CI_COMMIT_SHA=$CI_COMMIT_SHA
+    ARG DOCKER_SERVER=my-registry
+    ARG IMAGE_TAG=latest
+    BUILD +dynamo-base-docker --DOCKER_SERVER=$DOCKER_SERVER --IMAGE_TAG=$IMAGE_TAG
+    BUILD +dynamo-base-docker-llm --DOCKER_SERVER=$DOCKER_SERVER --IMAGE_TAG=$IMAGE_TAG
 
 all-docker:
-    ARG CI_REGISTRY_IMAGE=my-registry
-    ARG CI_COMMIT_SHA=latest
-    BUILD +cloud-components --CI_REGISTRY_IMAGE=$CI_REGISTRY_IMAGE --CI_COMMIT_SHA=$CI_COMMIT_SHA
-    BUILD +base-images --CI_REGISTRY_IMAGE=$CI_REGISTRY_IMAGE --CI_COMMIT_SHA=$CI_COMMIT_SHA
+    ARG DOCKER_SERVER=my-registry
+    ARG IMAGE_TAG=latest
+    BUILD ./deploy/dynamo/operator+docker --DOCKER_SERVER=$DOCKER_SERVER --IMAGE_TAG=$IMAGE_TAG
+    BUILD ./deploy/dynamo/api-store+docker --DOCKER_SERVER=$DOCKER_SERVER --IMAGE_TAG=$IMAGE_TAG
 
 all-lint:
     BUILD ./deploy/dynamo/operator+lint
