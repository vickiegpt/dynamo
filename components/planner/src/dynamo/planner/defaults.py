--- conflicted
+++ resolved
@@ -26,28 +26,18 @@
     decode_engine_num_gpu = 1
     prefill_engine_num_gpu = 1
 
-<<<<<<< HEAD
-    # load-planner
-=======
 
 class LoadPlannerDefaults(BasePlannerDefaults):
->>>>>>> 47d05d7a
     metric_pulling_interval = 10  # in seconds
     decode_kv_scale_up_threshold = 0.9
     decode_kv_scale_down_threshold = 0.5
     prefill_queue_scale_up_threshold = 5.0
     prefill_queue_scale_down_threshold = 0.2
 
-<<<<<<< HEAD
-    # sla-planner
-    prometheus_endpoint = "http://localhost:9090"
-    profile_dir = "profiling_results"
-=======
 
 class SLAPlannerDefaults(BasePlannerDefaults):
     prometheus_endpoint = "http://localhost:9090"
     profile_results_dir = "profiling_results"
->>>>>>> 47d05d7a
     isl = 3000  # in number of tokens
     osl = 150  # in number of tokens
     ttft = 0.5  # in seconds
