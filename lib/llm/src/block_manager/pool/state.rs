// SPDX-FileCopyrightText: Copyright (c) 2024-2025 NVIDIA CORPORATION & AFFILIATES. All rights reserved.
// SPDX-License-Identifier: Apache-2.0
//
// Licensed under the Apache License, Version 2.0 (the "License");
// you may not use this file except in compliance with the License.
// You may obtain a copy of the License at
//
// http://www.apache.org/licenses/LICENSE-2.0
//
// Unless required by applicable law or agreed to in writing, software
// distributed under the License is distributed on an "AS IS" BASIS,
// WITHOUT WARRANTIES OR CONDITIONS OF ANY KIND, either express or implied.
// See the License for the specific language governing permissions and
// limitations under the License.

use crate::block_manager::{
    block::{registry::BlockRegistationError, BlockState, PrivateBlockExt},
    events::Publisher,
};

use super::*;

impl<S: Storage, M: BlockMetadata> State<S, M> {
    fn new(
        event_manager: Arc<dyn EventManager>,
        return_tx: tokio::sync::mpsc::UnboundedSender<Block<S, M>>,
        global_registry: GlobalRegistry,
        async_runtime: Handle,
        metrics: Arc<PoolMetrics>,
    ) -> Self {
        Self {
            active: ActiveBlockPool::new(),
            inactive: InactiveBlockPool::new(),
            registry: BlockRegistry::new(event_manager.clone(), global_registry, async_runtime),
            return_tx,
            event_manager,
            metrics,
        }
    }

    async fn handle_priority_request(
        &mut self,
        req: PriorityRequest<S, M>,
        return_rx: &mut tokio::sync::mpsc::UnboundedReceiver<Block<S, M>>,
    ) {
        match req {
            PriorityRequest::AllocateBlocks(req) => {
                let (count, resp_tx) = req.dissolve();
                let blocks = self.allocate_blocks(count);
                if resp_tx.send(blocks).is_err() {
                    tracing::error!("failed to send response to allocate blocks");
                }
            }
            PriorityRequest::RegisterBlocks(req) => {
                let (blocks, resp_tx) = req.dissolve();
                let immutable_blocks = self.register_blocks(blocks, return_rx).await;
                if resp_tx.send(immutable_blocks).is_err() {
                    tracing::error!("failed to send response to register blocks");
                }
            }
            PriorityRequest::MatchSequenceHashes(req) => {
                let (sequence_hashes, resp_tx) = req.dissolve();
                let immutable_blocks = self.match_sequence_hashes(sequence_hashes, return_rx).await;
                if resp_tx.send(immutable_blocks).is_err() {
                    tracing::error!("failed to send response to match sequence hashes");
                }
            }
        }
    }

    fn handle_control_request(&mut self, req: ControlRequest<S, M>) {
        match req {
            ControlRequest::AddBlocks(blocks) => {
                let (blocks, resp_rx) = blocks.dissolve();
                self.inactive.add_blocks(blocks);
                if resp_rx.send(()).is_err() {
                    tracing::error!("failed to send response to add blocks");
                }
            }
        }
    }

    fn handle_return_block(&mut self, block: Block<S, M>) {
        self.return_block(block);
    }

    /// We have a strong guarantee that the block will be returned to the pool in the near future.
    /// The caller must take ownership of the block
    async fn wait_for_returned_block(
        &mut self,
        sequence_hash: SequenceHash,
        return_rx: &mut tokio::sync::mpsc::UnboundedReceiver<Block<S, M>>,
    ) -> Block<S, M> {
        while let Some(block) = return_rx.recv().await {
            if matches!(block.state(), BlockState::Registered(handle, _) if handle.sequence_hash() == sequence_hash)
            {
                return block;
            }
            self.handle_return_block(block);
        }

        unreachable!("this should be unreachable");
    }

    pub fn allocate_blocks(
        &mut self,
        count: usize,
    ) -> Result<Vec<MutableBlock<S, M>>, BlockPoolError> {
        let available_blocks = self.inactive.available_blocks() as usize;

        if available_blocks < count {
            tracing::debug!(
                "not enough blocks available, requested: {}, available: {}",
                count,
                available_blocks
            );
            return Err(BlockPoolError::NotEnoughBlocksAvailable(
                count,
                available_blocks,
            ));
        }

        let mut blocks = Vec::with_capacity(count);

        for _ in 0..count {
            if let Some(block) = self.inactive.acquire_free_block() {
                blocks.push(MutableBlock::new(block, self.return_tx.clone()));
            }
        }

        self.metrics
            .counter("blocks_allocated")
            .inc_by(count as u64);

        Ok(blocks)
    }

    pub async fn register_blocks(
        &mut self,
        blocks: Vec<MutableBlock<S, M>>,
        return_rx: &mut tokio::sync::mpsc::UnboundedReceiver<Block<S, M>>,
    ) -> Result<Vec<ImmutableBlock<S, M>>, BlockPoolError> {
        let expected_len = blocks.len();
        let mut immutable_blocks = Vec::new();

        // raii object that will collect all the publish handles and publish them when the object is dropped
        let mut publish_handles = self.publisher();

        for mut block in blocks.into_iter() {
            let sequence_hash = block.sequence_hash()?;

            // If the block is already registered, acquire a clone of the immutable block
            if let Some(immutable) = self.active.match_sequence_hash(sequence_hash) {
                immutable_blocks.push(immutable);
                continue;
            }

            let mut offload = true;

            let mutable = if let Some(raw_block) = self.inactive.match_sequence_hash(sequence_hash)
            {
                assert!(matches!(raw_block.state(), BlockState::Registered(_, _)));
                MutableBlock::new(raw_block, self.return_tx.clone())
            } else {
                // Attempt to register the block
                // On the very rare chance that the block is registered, but in the process of being returned,
                // we will wait for it to be returned and then register it.
                let result = block.register(&mut self.registry);

                match result {
                    Ok(handle) => {
                        // Only create our publish handle if this block is new, and not transfered.
                        if let Some(handle) = handle {
                            publish_handles.take_handle(handle);
                        }
                        block
                    }
                    Err(BlockRegistationError::BlockAlreadyRegistered(_)) => {
                        // Block is already registered, wait for it to be returned
                        offload = false;
                        let raw_block =
                            self.wait_for_returned_block(sequence_hash, return_rx).await;
                        MutableBlock::new(raw_block, self.return_tx.clone())
                    }
                    Err(e) => {
                        return Err(BlockPoolError::FailedToRegisterBlock(e.to_string()));
                    }
                }
            };

            let immutable = self.active.register(mutable)?;

            if offload {
                if let Some(priority) = immutable.metadata().offload_priority() {
                    immutable.enqueue_offload(priority).await.unwrap();
                }
            }

            immutable_blocks.push(immutable);
        }

        assert_eq!(immutable_blocks.len(), expected_len);

        self.metrics
            .counter("blocks_registered")
            .inc_by(immutable_blocks.len() as u64);

        Ok(immutable_blocks)
    }

    async fn match_sequence_hashes(
        &mut self,
        sequence_hashes: Vec<SequenceHash>,
        return_rx: &mut tokio::sync::mpsc::UnboundedReceiver<Block<S, M>>,
    ) -> Vec<ImmutableBlock<S, M>> {
        let mut immutable_blocks = Vec::new();
        for sequence_hash in &sequence_hashes {
            if !self.registry.is_registered(*sequence_hash) {
                break;
            }

            // the block is registered, so to get it from either the:
            // 1. active pool
            // 2. inactive pool
            // 3. return channel

            if let Some(immutable) = self.active.match_sequence_hash(*sequence_hash) {
                immutable_blocks.push(immutable);
                continue;
            }

            let raw_block =
                if let Some(raw_block) = self.inactive.match_sequence_hash(*sequence_hash) {
                    raw_block
                } else {
                    self.wait_for_returned_block(*sequence_hash, return_rx)
                        .await
                };

            // this assert allows us to skip the error checking on the active pool registration step
            assert!(matches!(raw_block.state(), BlockState::Registered(_, _)));

            let mutable = MutableBlock::new(raw_block, self.return_tx.clone());

            let immutable = self
                .active
                .register(mutable)
                .expect("unable to register block; should ever happen");

            immutable_blocks.push(immutable);
        }

        self.metrics
            .counter("cache_hits")
            .inc_by(immutable_blocks.len() as u64);
        self.metrics
            .counter("cache_misses")
            .inc_by(sequence_hashes.len() as u64 - immutable_blocks.len() as u64);

        immutable_blocks
    }

    /// Returns a block to the inactive pool
    pub fn return_block(&mut self, mut block: Block<S, M>) {
        self.active.remove(&mut block);
        self.inactive.return_block(block);
    }

    fn publisher(&self) -> Publisher {
        Publisher::new(self.event_manager.clone())
    }
}

impl<S: Storage, M: BlockMetadata> ProgressEngine<S, M> {
    #[allow(clippy::too_many_arguments)]
    pub fn new(
        event_manager: Arc<dyn EventManager>,
        priority_rx: tokio::sync::mpsc::UnboundedReceiver<PriorityRequest<S, M>>,
        ctrl_rx: tokio::sync::mpsc::UnboundedReceiver<ControlRequest<S, M>>,
        cancel_token: CancellationToken,
        blocks: Vec<Block<S, M>>,
        global_registry: GlobalRegistry,
        async_runtime: Handle,
        metrics: Arc<PoolMetrics>,
    ) -> Self {
        let (return_tx, return_rx) = tokio::sync::mpsc::unbounded_channel();
        let mut state = State::<S, M>::new(
            event_manager,
            return_tx,
            global_registry,
            async_runtime,
            metrics.clone(),
        );

        let count = blocks.len();

        tracing::debug!(count, "adding blocks to inactive pool");
        state.inactive.add_blocks(blocks);

        let available_blocks_counter = state.inactive.available_blocks_counter();
        let total_blocks_counter = state.inactive.available_blocks_counter();

        Self {
            priority_rx,
            ctrl_rx,
            cancel_token,
            state,
            return_rx,
<<<<<<< HEAD
            available_blocks_counter,
            total_blocks_counter,
=======
            metrics,
>>>>>>> fc5ddd2f
        }
    }

    pub async fn step(&mut self) -> bool {
        tokio::select! {
            biased;

            Some(priority_req) = self.priority_rx.recv(), if !self.priority_rx.is_closed() => {
                self.metrics.gauge("priority_request_queue_size").set(self.priority_rx.len() as i64);
                self.state.handle_priority_request(priority_req, &mut self.return_rx).await;
            }

            Some(req) = self.ctrl_rx.recv(), if !self.ctrl_rx.is_closed() => {
                self.metrics.gauge("control_request_queue_size").set(self.ctrl_rx.len() as i64);
                self.state.handle_control_request(req);
            }

            Some(block) = self.return_rx.recv() => {
                self.metrics.gauge("return_block_queue_size").set(self.return_rx.len() as i64);
                self.state.handle_return_block(block);
            }

            _ = self.cancel_token.cancelled() => {
                return false;
            }
        }

        true
    }
}
// pub(crate) async fn progress_engine<S: Storage, M: BlockMetadata>(
//     event_manager: Arc<dyn EventManager>,
//     mut priority_rx: tokio::sync::mpsc::UnboundedReceiver<PriorityRequest<S, M>>,
//     mut ctrl_rx: tokio::sync::mpsc::UnboundedReceiver<ControlRequest<S, M>>,
//     cancel_token: CancellationToken,
// ) {
//     let (return_tx, mut return_rx) = tokio::sync::mpsc::unbounded_channel();
//     let mut state = State::<S, M>::new(event_manager, return_tx);

//     loop {
//         tokio::select! {
//             biased;

//             Some(priority_req) = priority_rx.recv(), if !priority_rx.is_closed() => {
//                 state.handle_priority_request(priority_req, &mut return_rx).await;
//             }

//             Some(req) = ctrl_rx.recv(), if !ctrl_rx.is_closed() => {
//                 state.handle_control_request(req);
//             }

//             Some(block) = return_rx.recv() => {
//                 state.handle_return_block(block);
//             }

//             _ = cancel_token.cancelled() => {
//                 break;
//             }
//         }
//     }
// }

// pub(crate) async fn progress_engine_v2<S: Storage, M: BlockMetadata>(
//     event_manager: Arc<dyn EventManager>,
//     priority_rx: tokio::sync::mpsc::UnboundedReceiver<PriorityRequest<S, M>>,
//     ctrl_rx: tokio::sync::mpsc::UnboundedReceiver<ControlRequest<S, M>>,
//     cancel_token: CancellationToken,
// ) {
//     let mut progress_engine =
//         ProgressEngine::<S, M>::new(event_manager, priority_rx, ctrl_rx, cancel_token);

//     while progress_engine.step().await {
//         tracing::trace!("progress engine step");
//     }
// }<|MERGE_RESOLUTION|>--- conflicted
+++ resolved
@@ -306,12 +306,9 @@
             cancel_token,
             state,
             return_rx,
-<<<<<<< HEAD
+            metrics,
             available_blocks_counter,
             total_blocks_counter,
-=======
-            metrics,
->>>>>>> fc5ddd2f
         }
     }
 
