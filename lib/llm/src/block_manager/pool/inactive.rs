--- conflicted
+++ resolved
@@ -282,17 +282,11 @@
     fn take_with_sequence_hash(&mut self, sequence_hash: SequenceHash) -> Option<Block<S, M>> {
         match self.lookup_map.remove(&sequence_hash) {
             Some(block) => {
-<<<<<<< HEAD
-                // Remove from priority set
-                let priority_key = PriorityKey::new(block.metadata().clone(), sequence_hash);
-                self.priority_set.remove(&priority_key);
-                self.available_blocks.fetch_sub(1, Ordering::Relaxed);
-=======
                 // Remove from leaf set, if it exists.
                 self.leaf_set
                     .remove(&PriorityKey::new(block.metadata().clone(), sequence_hash));
 
->>>>>>> fc5ddd2f
+                self.available_blocks.fetch_sub(1, Ordering::Relaxed);
                 Some(block)
             }
             None => None,
