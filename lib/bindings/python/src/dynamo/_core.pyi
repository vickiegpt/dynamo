# SPDX-FileCopyrightText: Copyright (c) 2025 NVIDIA CORPORATION & AFFILIATES. All rights reserved.
# SPDX-License-Identifier: Apache-2.0

from typing import (
    Any,
    AsyncGenerator,
    AsyncIterator,
    Callable,
    Dict,
    List,
    Optional,
    Tuple,
)

# Prometheus metric names are defined in a separate module
from ._prometheus_names import prometheus_names

def log_message(level: str, message: str, module: str, file: str, line: int) -> None:
    """
    Log a message from Python with file and line info
    """
    ...

class JsonLike:
    """
    Any PyObject which can be serialized to JSON
    """

    ...

RequestHandler = Callable[[JsonLike], AsyncGenerator[JsonLike, None]]

class DistributedRuntime:
    """
    The runtime object for dynamo applications
    """

    ...

    def namespace(self, name: str) -> Namespace:
        """
        Create a `Namespace` object
        """
        ...

    def allocate_port_block(self, namespace, port_min, port_max, block_size, context=None) -> List[int]:
        """
        Allocate a contiguous block of ports from the specified range and atomically reserve them.
        Returns a list of all allocated ports in order.
        """
        ...

    def shutdown(self) -> None:
        """
        Shutdown the runtime by triggering the cancellation token
        """
        ...

    def child_token(self) -> CancellationToken:
        """
        Get a child cancellation token that can be passed to async tasks
        """
        ...

class CancellationToken:
    def cancel(self) -> None:
        """
        Cancel the token and all its children
        """
        ...

    async def cancelled(self) -> None:
        """
        Await until the token is cancelled
        """
        ...


class Namespace:
    """
    A namespace is a collection of components
    """

    ...

    def component(self, name: str) -> Component:
        """
        Create a `Component` object
        """
        ...

class Component:
    """
    A component is a collection of endpoints
    """

    ...

    def create_service(self) -> None:
        """
        Create a service
        """
        ...

    def endpoint(self, name: str) -> Endpoint:
        """
        Create an endpoint
        """
        ...

class Endpoint:
    """
    An Endpoint is a single API endpoint
    """

    ...

    async def serve_endpoint(self, handler: RequestHandler, graceful_shutdown: bool = True, metrics_labels: Optional[List[Tuple[str, str]]] = None, health_check_payload: Optional[Dict[str, Any]] = None) -> None:
        """
        Serve an endpoint discoverable by all connected clients at
        `{{ namespace }}/components/{{ component_name }}/endpoints/{{ endpoint_name }}`

        Args:
            handler: The request handler function
            graceful_shutdown: Whether to wait for inflight requests to complete during shutdown (default: True)
            metrics_labels: Optional list of metrics labels to add to the metrics
            health_check_payload: Optional dict containing the health check request payload
                                  that will be used to verify endpoint health
        """
        ...

    async def client(self) -> Client:
        """
        Create a `Client` capable of calling served instances of this endpoint
        """
        ...

    async def lease_id(self) -> int:
        """
        Return primary lease id. Currently, cannot set a different lease id.
        """
        ...

class Client:
    """
    A client capable of calling served instances of an endpoint
    """

    ...

    def instance_ids(self) -> List[int]:
        """
        Get list of current instance IDs.

        Returns:
            A list of currently available instance IDs
        """
        ...

    async def wait_for_instances(self) -> List[int]:
        """
        Wait for instances to be available for work and return their IDs.

        Returns:
            A list of instance IDs that are available for work
        """
        ...

    async def random(self, request: JsonLike) -> AsyncIterator[JsonLike]:
        """
        Pick a random instance of the endpoint and issue the request
        """
        ...

    async def round_robin(self, request: JsonLike) -> AsyncIterator[JsonLike]:
        """
        Pick the next instance of the endpoint in a round-robin fashion
        """
        ...

    async def direct(self, request: JsonLike, instance: str) -> AsyncIterator[JsonLike]:
        """
        Pick a specific instance of the endpoint
        """
        ...

class DisaggregatedRouter:
    """
    A router that determines whether to perform prefill locally or remotely based on
    sequence length thresholds.
    """

    def __init__(
        self,
        drt: DistributedRuntime,
        model_name: str,
        default_max_local_prefill_length: int,
    ) -> None:
        """
        Create a `DisaggregatedRouter` object.

        Args:
            drt: The distributed runtime instance
            model_name: Name of the model
            default_max_local_prefill_length: Default maximum sequence length that can be processed locally
        """
        ...

    def prefill_remote(self, prefill_length: int, prefix_hit_length: int) -> bool:
        """
        Determine if prefill should be performed remotely based on sequence lengths.

        Args:
            prefill_length: Total length of the sequence to prefill
            prefix_hit_length: Length of the prefix that was already processed

        Returns:
            True if prefill should be performed remotely, False otherwise
        """
        ...

    def update_value(self, max_local_prefill_length: int) -> None:
        """
        Update the maximum local prefill length threshold.

        Args:
            max_local_prefill_length: New maximum sequence length that can be processed locally
        """
        ...

    def get_model_name(self) -> str:
        """
        Get the name of the model associated with this router.

        Returns:
            The model name as a string
        """
        ...

def compute_block_hash_for_seq_py(tokens: List[int], kv_block_size: int) -> List[int]:
    """
    Compute block hashes for a sequence of tokens

    Args:
        tokens: List of token IDs
        kv_block_size: Size of each KV cache block

    Returns:
        List of block hashes as integers
    """

    ...

class Context:
    """
    Context wrapper around AsyncEngineContext for Python bindings.
    Provides tracing and cancellation capabilities for request handling.
    """

    def __init__(self, id: Optional[str] = None) -> None:
        """
        Create a new Context instance.

        Args:
            id: Optional request ID. If None, a default ID will be generated.
        """
        ...

    def is_stopped(self) -> bool:
        """
        Check if the context has been stopped (synchronous).

        Returns:
            True if the context is stopped, False otherwise.
        """
        ...

    def is_killed(self) -> bool:
        """
        Check if the context has been killed (synchronous).

        Returns:
            True if the context is killed, False otherwise.
        """
        ...

    def stop_generating(self) -> None:
        """
        Issue a stop generating signal to the context.
        """
        ...

    def id(self) -> Optional[str]:
        """
        Get the context ID.

        Returns:
            The context identifier string, or None if not set.
        """
        ...

    async def async_killed_or_stopped(self) -> bool:
        """
        Asynchronously wait until the context is killed or stopped.

        Returns:
            True when the context is killed or stopped.
        """
        ...

    @property
    def trace_id(self) -> Optional[str]:
        """
        Get the distributed trace ID if available.

        Returns:
            The trace ID string, or None if no trace context.
        """
        ...

    @property
    def span_id(self) -> Optional[str]:
        """
        Get the distributed span ID if available.

        Returns:
            The span ID string, or None if no trace context.
        """
        ...

    @property
    def parent_span_id(self) -> Optional[str]:
        """
        Get the parent span ID if available.

        Returns:
            The parent span ID string, or None if no trace context.
        """
        ...

class WorkerStats:
    """
    Worker stats.
    """

    ...

    def __init__(
        self,
        request_active_slots: int,
        request_total_slots: int,
        num_requests_waiting: int,
        data_parallel_rank: Optional[int] = None,
    ) -> None:
        """
        Create a `WorkerStats` object.
        """
        ...

class KvStats:
    """
    KV stats.
    """

    ...

    def __init__(
        self,
        kv_active_blocks: int,
        kv_total_blocks: int,
        gpu_cache_usage_perc: float,
        gpu_prefix_cache_hit_rate: float,
    ) -> None:
        """
        Create a `KvStats` object.
        """
        ...

class SpecDecodeStats:
    """
    Speculative decoding stats.
    """

    ...

    def __init__(
        self,
        num_spec_tokens: int,
        num_drafts: int,
        num_draft_tokens: int,
        num_accepted_tokens: int,
        num_accepted_tokens_per_pos: List[int],
    ) -> None:
        """
        Create a `SpecDecodeStats` object when running with speculative decoding.
        """
        ...

class ForwardPassMetrics:
    """
    A collection of metrics for a forward pass.
    Includes worker stats, KV stats, and speculative decoding stats.
    """

    ...

    def __init__(
        self,
        worker_stats: WorkerStats,
        kv_stats: KvStats,
        spec_decode_stats: Optional[SpecDecodeStats] = None,
    ) -> None:
        """
        Create a `ForwardPassMetrics` object
        """
        ...

class WorkerMetricsPublisher:
    """
    A metrics publisher will provide metrics to the router.
    """

    ...

    def __init__(self) -> None:
        """
        Create a `WorkerMetricsPublisher` object
        """

    def create_endpoint(self, component: Component, metrics_labels: Optional[List[Tuple[str, str]]] = None) -> None:
        """
        Similar to Component.create_service, but only service created through
        this method will interact with KV router of the same component.
        """

    def publish(
        self,
        metrics: ForwardPassMetrics
    ) -> None:
        """
        Update the metrics being reported.
        """
        ...

class ModelDeploymentCard:
    """
    A model deployment card is a collection of model information
    """

    ...

class ModelRuntimeConfig:
    """
    A model runtime configuration is a collection of runtime information
    """
    ...

class OAIChatPreprocessor:
    """
    A preprocessor for OpenAI chat completions
    """

    ...

    async def start(self) -> None:
        """
        Start the preprocessor
        """
        ...

class Backend:
    """
    LLM Backend engine manages resources and concurrency for executing inference
    requests in LLM engines (trtllm, vllm, sglang etc)
    """

    ...

    async def start(self, handler: RequestHandler) -> None:
        """
        Start the backend engine and requests to the downstream LLM engine
        """
        ...

class OverlapScores:
    """
    A collection of prefix matching scores of workers for a given token ids.
    'scores' is a map of worker id to the score which is the number of matching blocks.
    """

    @property
    def scores(self) -> Dict[int, int]:
        """
        Map of worker_id to the score which is the number of matching blocks.

        Returns:
            Dictionary mapping worker IDs to their overlap scores
        """
        ...

    @property
    def frequencies(self) -> List[int]:
        """
        List of frequencies that the blocks have been accessed.
        Entries with value 0 are omitted.

        Returns:
            List of access frequencies for each block
        """
        ...

    @property
    def moe_scores(self) -> Dict[int, int]:
        """
        Metadata-aware overlap counts keyed by worker ID.

        Returns:
            Dictionary mapping worker IDs to matches that satisfied MoE routing hints.
        """
        ...

class RadixTree:
    """
    A RadixTree that tracks KV cache blocks and can find prefix matches for sequences.

    NOTE: This class is not thread-safe and should only be used from a single thread in Python.
    """

    def __init__(self, expiration_duration_secs: Optional[float] = None) -> None:
        """
        Create a new RadixTree instance.

        Args:
            expiration_duration_secs: Optional expiration duration in seconds for cached blocks.
                                    If None, blocks never expire.
        """
        ...

    def find_matches(
        self, sequence: List[int], early_exit: bool = False
    ) -> OverlapScores:
        """
        Find prefix matches for the given sequence of block hashes.

        Args:
            sequence: List of block hashes to find matches for
            early_exit: If True, stop searching after finding the first match

        Returns:
            OverlapScores containing worker matching scores and frequencies
        """
        ...

    def apply_event(self, worker_id: int, kv_cache_event_bytes: bytes) -> None:
        """
        Apply a KV cache event to update the RadixTree state.

        Args:
            worker_id: ID of the worker that generated the event
            kv_cache_event_bytes: Serialized KV cache event as bytes

        Raises:
            ValueError: If the event bytes cannot be deserialized
        """
        ...

    def remove_worker(self, worker_id: int) -> None:
        """
        Remove all blocks associated with a specific worker.

        Args:
            worker_id: ID of the worker to remove
        """
        ...

    def clear_all_blocks(self, worker_id: int) -> None:
        """
        Clear all blocks for a specific worker.

        Args:
            worker_id: ID of the worker whose blocks should be cleared
        """
        ...

class KvIndexer:
    """
    A KV Indexer that tracks KV Events emitted by workers. Events include add_block and remove_block.
    """

    ...

    def __init__(self, component: Component, block_size: int) -> None:
        """
        Create a `KvIndexer` object
        """

    def find_matches(self, sequence: List[int]) -> OverlapScores:
        """
        Find prefix matches for the given sequence of block hashes.

        Args:
            sequence: List of block hashes to find matches for

        Returns:
            OverlapScores containing worker matching scores and frequencies
        """
        ...

    def find_matches_for_request(
        self, token_ids: List[int], lora_id: int
    ) -> OverlapScores:
        """
        Return the overlapping scores of workers for the given token ids.
        """
        ...

    def block_size(self) -> int:
        """
        Return the block size of the KV Indexer.
        """
        ...

class ApproxKvIndexer:
    """
    A KV Indexer that doesn't use KV cache events. It instead relies solely on the input tokens.
    """

    def __init__(self, component: Component, kv_block_size: int, ttl_secs: float) -> None:
        """
        Create a `ApproxKvIndexer` object
        """
        ...

    def find_matches_for_request(self, token_ids: List[int], lora_id: int) -> OverlapScores:
        """
        Return the overlapping scores of workers for the given token ids.
        """
        ...

    def block_size(self) -> int:
        """
        Return the block size of the ApproxKvIndexer.
        """
        ...

    def process_routing_decision_for_request(self, tokens: List[int], lora_id: int, worker_id: int) -> None:
        """
        Notify the indexer that a token sequence has been sent to a specific worker.
        """
        ...

class KvRecorder:
    """
    A recorder for KV Router events.
    """

    ...

    def __init__(
        self,
        component: Component,
        output_path: Optional[str] = None,
        max_lines_per_file: Optional[int] = None,
        max_count: Optional[int] = None,
        max_time: Optional[float] = None,
    ) -> None:
        """
        Create a new KvRecorder instance.

        Args:
            component: The component to associate with this recorder
            output_path: Path to the JSONL file to write events to
            max_lines_per_file: Maximum number of lines per file before rotating to a new file
            max_count: Maximum number of events to record before shutting down
            max_time: Maximum duration in seconds to record before shutting down
        """
        ...

    def event_count(self) -> int:
        """
        Get the count of recorded events.

        Returns:
            The number of events recorded
        """
        ...

    def elapsed_time(self) -> float:
        """
        Get the elapsed time since the recorder was started.

        Returns:
            The elapsed time in seconds as a float
        """
        ...

    def replay_events(
        self,
        indexer: KvIndexer,
        timed: bool = False,
        max_count: Optional[int] = None,
        max_time: Optional[float] = None,
    ) -> int:
        """
        Populate an indexer with the recorded events.

        Args:
            indexer: The KvIndexer to populate with events
            timed: If true, events will be sent according to their recorded timestamps.
                If false, events will be sent without any delay in between.
            max_count: Maximum number of events to send before stopping
            max_time: Maximum duration in seconds to send events before stopping

        Returns:
            The number of events sent to the indexer
        """
        ...

    def shutdown(self) -> None:
        """
        Shutdown the recorder.
        """
        ...

class AggregatedMetrics:
    """
    A collection of metrics of the endpoints
    """

    ...

class KvMetricsAggregator:
    """
    A metrics aggregator will collect KV metrics of the endpoints.
    """

    ...

    def __init__(self, component: Component) -> None:
        """
        Create a `KvMetricsAggregator` object
        """

    def get_metrics(self) -> AggregatedMetrics:
        """
        Return the aggregated metrics of the endpoints.
        """
        ...

class KvEventPublisher:
    """
    A KV event publisher will publish KV events corresponding to the component.
    """

    ...

    def __init__(
        self, component: Component, worker_id: int, kv_block_size: int
    ) -> None:
        """
        Create a `KvEventPublisher` object
        """

    def publish_stored(
        self,
        event_id,
        int,
        token_ids: List[int],
        num_block_tokens: List[int],
        block_hashes: List[int],
        lora_id: int,
        parent_hash: Optional[int] = None,
    ) -> None:
        """
        Publish a KV stored event.
        """
        ...

    def publish_cxl_state_transition(
        self,
        event_id: int,
        block_hashes: List[int],
        new_state: str,
        pool_id: Optional[int] = None,
        accessible_workers: Optional[List[int]] = None,
    ) -> None:
        """
        Publish a CXL state transition event for disaggregated memory management.

        Args:
            event_id: Unique event identifier
            block_hashes: List of block hashes affected by the transition
            new_state: New CXL memory state ("local_gpu", "cxl_pooled", "in_transit", "evicted")
            pool_id: Optional CXL pool ID for pooled states
            accessible_workers: List of worker IDs that can access the blocks in the new state
        """
        ...

    def publish_removed(self, event_id, int, block_hashes: List[int]) -> None:
        """
        Publish a KV removed event.
        """
        ...

class ZmqKvEventPublisherConfig:
    def __init__(
        self,
        worker_id: int,
        kv_block_size: int,
        zmq_endpoint: str = "tcp://127.0.0.1:5557",
        zmq_topic: str = ""
    ) -> None:
        """
        Configuration for the ZmqKvEventPublisher.

        :param worker_id: The worker ID.
        :param kv_block_size: The block size for the key-value store.
        :param zmq_endpoint: The ZeroMQ endpoint. Defaults to "tcp://127.0.0.1:5557".
        :param zmq_topic: The ZeroMQ topic to subscribe to. Defaults to an empty string.
        """
        ...

class ZmqKvEventPublisher:
    def __init__(self, component: Component, config: ZmqKvEventPublisherConfig) -> None:
        """
        Initializes a new ZmqKvEventPublisher instance.

        :param component: The component to be used.
        :param config: Configuration for the event publisher.
        """
        ...

    def shutdown(self) -> None:
        """
        Shuts down the event publisher, stopping any background tasks.
        """
        ...

class HttpService:
    """
    A HTTP service for dynamo applications.
    It is a OpenAI compatible http ingress into the Dynamo Distributed Runtime.
    """

    ...

class HttpAsyncEngine:
    """
    An async engine for a distributed Dynamo http service. This is an extension of the
    python based AsyncEngine that handles HttpError exceptions from Python and
    converts them to the Rust version of HttpError
    """

    ...

class ModelInput:
    """What type of request this model needs: Text, Tokens or Tensor"""
    ...

class ModelType:
    """What type of request this model needs: Chat, Completions, Embedding or Tensor"""
    ...

class RouterMode:
    """Router mode for load balancing requests across workers"""
    ...

class RouterConfig:
    """How to route the request"""
    ...

class KvRouterConfig:
    """Values for KV router"""
    ...

async def register_llm(
    model_input: ModelInput,
    model_type: ModelType,
    endpoint: Endpoint,
    model_path: str,
    model_name: Optional[str] = None,
    context_length: Optional[int] = None,
    kv_cache_block_size: Optional[int] = None,
    migration_limit: int = 0,
    router_mode: Optional[RouterMode] = None,
    user_data: Optional[Dict[str, Any]] = None,
    custom_template_path: Optional[str] = None,
) -> None:
    """Attach the model at path to the given endpoint, and advertise it as model_type"""
    ...

class EngineConfig:
    """Holds internal configuration for a Dynamo engine."""
    ...

async def make_engine(args: EntrypointArgs) -> EngineConfig:
    """Make an engine matching the args"""
    ...

async def run_input(runtime: DistributedRuntime, input: str, engine_config: EngineConfig) -> None:
    """Start an engine, connect it to an input, and run until stopped."""
    ...

class Layer:
    """
    A KV cache block layer
    """

    ...

    def __dlpack__(self, stream: Optional[Any] = None, max_version: Optional[Any] = None, dl_device: Optional[Any] = None, copy: Optional[bool] = None) -> Any:
        """
        Get a dlpack capsule of the layer
        """
        ...

    def __dlpack_device__(self) -> Any:
        """
        Get the dlpack device of the layer
        """
        ...

class Block:
    """
    A KV cache block
    """

    ...

    def __len__(self) -> int:
        """
        Get the number of layers in the list
        """
        ...

    def __getitem__(self, index: int) -> Layer:
        """
        Get a layer by index
        """
        ...

    def __iter__(self) -> 'Block':
        """
        Get an iterator over the layers
        """
        ...

    def __next__(self) -> Block:
        """
        Get the next layer in the iterator
        """
        ...

    def to_list(self) -> List[Layer]:
        """
        Get a list of layers
        """
        ...

    def __dlpack__(self, stream: Optional[Any] = None, max_version: Optional[Any] = None, dl_device: Optional[Any] = None, copy: Optional[bool] = None) -> Any:
        """
        Get a dlpack capsule of the block
        Exception raised if the block is not contiguous
        """
        ...

    def __dlpack_device__(self) -> Any:
        """
        Get the dlpack device of the block
        """
        ...

class BlockList:
    """
    A list of KV cache blocks
    """

    ...

    def __len__(self) -> int:
        """
        Get the number of blocks in the list
        """
        ...

    def __getitem__(self, index: int) -> Block:
        """
        Get a block by index
        """
        ...

    def __iter__(self) -> 'BlockList':
        """
        Get an iterator over the blocks
        """
        ...

    def __next__(self) -> Block:
        """
        Get the next block in the iterator
        """
        ...

    def to_list(self) -> List[Block]:
        """
        Get a list of blocks
        """
        ...

class BlockManager:
    """
    A KV cache block manager
    """

    def __init__(
        self,
        worker_id: int,
        num_layer: int,
        page_size: int,
        inner_dim: int,
        dtype: Optional[str] = None,
        host_num_blocks: Optional[int] = None,
        device_num_blocks: Optional[int] = None,
        device_id: int = 0
    ) -> None:
        """
        Create a `BlockManager` object

        Parameters:
        -----------
        worker_id: int
            The worker ID for this block manager
        num_layer: int
            Number of layers in the model
        page_size: int
            Page size for blocks
        inner_dim: int
            Inner dimension size
        dtype: Optional[str]
            Data type (e.g., 'fp16', 'bf16', 'fp32'), defaults to 'fp16' if None
        host_num_blocks: Optional[int]
            Number of host blocks to allocate, None means no host blocks
        device_num_blocks: Optional[int]
            Number of device blocks to allocate, None means no device blocks
        device_id: int
            CUDA device ID, defaults to 0
        """
        ...

    def allocate_host_blocks_blocking(self, count: int) -> BlockList:
        """
        Allocate a list of host blocks (blocking call)

        Parameters:
        -----------
        count: int
            Number of blocks to allocate

        Returns:
        --------
        BlockList
            List of allocated blocks
        """
        ...

    async def allocate_host_blocks(self, count: int) -> BlockList:
        """
        Allocate a list of host blocks

        Parameters:
        -----------
        count: int
            Number of blocks to allocate

        Returns:
        --------
        BlockList
            List of allocated blocks
        """
        ...

    def allocate_device_blocks_blocking(self, count: int) -> BlockList:
        """
        Allocate a list of device blocks (blocking call)

        Parameters:
        -----------
        count: int
            Number of blocks to allocate

        Returns:
        --------
        BlockList
            List of allocated blocks
        """
        ...

    async def allocate_device_blocks(self, count: int) -> BlockList:
        """
        Allocate a list of device blocks

        Parameters:
        -----------
        count: int
            Number of blocks to allocate

        Returns:
        --------
        BlockList
            List of allocated blocks
        """
        ...

class KvbmCacheManager:
    """
    A KV cache manager for VLLM
    """

    def __init__(self, block_manager: BlockManager) -> None:
        ...


class KvbmRequest:
    """
    A request for KV cache
    """

    def __init__(self, request_id: int, tokens: List[int], block_size: int) -> None:
        ...

class ZmqKvEventListener:
    """
    A ZMQ-based key-value cache event listener that operates independently
    of the dynamo runtime or event plane infrastructure.
    """

    def __init__(
        self, zmq_endpoint: str, zmq_topic: str, kv_block_size: int
    ) -> None:
        """
        Create a new ZmqKvEventListener instance.

        Args:
            zmq_endpoint: ZeroMQ endpoint to connect to (e.g., "tcp://127.0.0.1:5557")
            zmq_topic: ZeroMQ topic to subscribe to
            kv_block_size: Size of KV cache blocks
        """
        ...

    async def get_events(self) -> List[str]:
        """
        Get all available KV cache events from the ZMQ listener.

        Returns:
            List of JSON-serialized KV cache events as strings

        Raises:
            ValueError: If events cannot be serialized to JSON
        """
        ...

class KvPushRouter:
    """
    A KV-aware push router that performs intelligent routing based on KV cache overlap.
    """

    def __init__(
        self,
        endpoint: Endpoint,
        block_size: int,
        kv_router_config: KvRouterConfig,
    ) -> None:
        """
        Create a new KvPushRouter instance.

        Args:
            endpoint: The endpoint to connect to for routing requests
            block_size: The KV cache block size
            kv_router_config: Configuration for the KV router
        """
        ...

    async def generate(
        self,
        token_ids: List[int],
        model: str,
        stop_conditions: Optional[JsonLike] = None,
        sampling_options: Optional[JsonLike] = None,
        output_options: Optional[JsonLike] = None,
        router_config_override: Optional[JsonLike] = None,
        worker_id: Optional[int] = None,
    ) -> AsyncIterator[JsonLike]:
        """
        Generate text using the KV-aware router.

        Args:
            token_ids: Input token IDs
            model: Model name to use for generation
            stop_conditions: Optional stop conditions for generation
            sampling_options: Optional sampling configuration
            output_options: Optional output configuration
            router_config_override: Optional router configuration override
            worker_id: Optional worker ID to route to directly. If set, the request
                      will be sent to this specific worker and router states will be
                      updated accordingly.

        Returns:
            An async iterator yielding generation responses

        Note:
            - If worker_id is set, the request bypasses KV matching and routes directly
              to the specified worker while still updating router states.
            - This is different from query_instance_id which doesn't route the request.
        """
        ...

    async def best_worker_id(
        self,
        token_ids: List[int],
        router_config_override: Optional[JsonLike] = None,
    ) -> Tuple[int, int]:
        """
        Find the best matching worker for the given tokens without updating states.

        Args:
            token_ids: List of token IDs to find matches for
            router_config_override: Optional router configuration override

        Returns:
            A tuple of (worker_id, overlap_blocks) where:
                - worker_id: The ID of the best matching worker
                - overlap_blocks: The number of overlapping blocks found
        """
        ...

    async def get_potential_loads(
        self,
        token_ids: List[int],
    ) -> List[Dict[str, int]]:
        """
        Get potential prefill and decode loads for all workers.

        Args:
            token_ids: List of token IDs to evaluate

        Returns:
            A list of dictionaries, each containing:
                - worker_id: The worker ID
                - potential_prefill_tokens: Number of tokens that would need prefill
                - potential_decode_blocks: Number of blocks currently in decode phase
        """
        ...

    async def dump_events(self) -> str:
        """
        Dump all events from the KV router's indexer.

        Returns:
            A JSON string containing all indexer events
        """
        ...

class EntrypointArgs:
    """
    Settings to connect an input to a worker and run them.
    Use by `dynamo run`.
    """

    ...

class PlannerDecision:
    """A request from planner to client to perform a scaling action.
    Fields: num_prefill_workers, num_decode_workers, decision_id.
            -1 in any of those fields mean not set, usually because planner hasn't decided anything yet.
    Call VirtualConnectorClient.complete(event) when action is completed.
    """
    ...

class VirtualConnectorCoordinator:
    """Internal planner virtual connector component"""

    def __init__(self, runtime: DistributedRuntime, dynamo_namespace: str, check_interval_secs: int, max_wait_time_secs: int, max_retries: int) -> None:
        ...

    async def async_init(self) -> None:
        """Call this before using the object"""
        ...

    def read_state(self) -> PlannerDecision:
        """Get the current values. Most for test / debug."""
        ...

    async def update_scaling_decision(self, num_prefill: Optional[int] = None, num_decode: Optional[int] = None) -> None:
        ...

    async def wait_for_scaling_completion(self) -> None:
        ...

class VirtualConnectorClient:
    """How a client discovers planner requests and marks them complete"""

    def __init__(self, runtime: DistributedRuntime, dynamo_namespace: str) -> None:
        ...

    async def get(self) -> PlannerDecision:
        ...

    async def complete(self, decision: PlannerDecision) -> None:
        ...

    async def wait(self) -> None:
        """Blocks until there is a new decision to fetch using 'get'"""
<<<<<<< HEAD
        ...
=======
        ...

__all__ = [
    # ... existing exports ...
    "prometheus_names"
]
>>>>>>> ede0da16
<|MERGE_RESOLUTION|>--- conflicted
+++ resolved
@@ -1310,13 +1310,9 @@
 
     async def wait(self) -> None:
         """Blocks until there is a new decision to fetch using 'get'"""
-<<<<<<< HEAD
-        ...
-=======
         ...
 
 __all__ = [
     # ... existing exports ...
     "prometheus_names"
-]
->>>>>>> ede0da16
+]